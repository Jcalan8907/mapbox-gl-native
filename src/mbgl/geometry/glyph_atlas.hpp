#pragma once

#include <mbgl/geometry/binpack.hpp>
#include <mbgl/text/glyph_store.hpp>
#include <mbgl/util/atomic.hpp>
#include <mbgl/util/noncopyable.hpp>
#include <mbgl/util/optional.hpp>
#include <mbgl/gl/gl.hpp>
#include <mbgl/gl/object_store.hpp>

#include <string>
#include <set>
#include <unordered_map>
#include <mutex>

namespace mbgl {

class GlyphAtlas : public util::noncopyable {
public:
    GlyphAtlas(uint16_t width, uint16_t height);
    ~GlyphAtlas();

    void addGlyphs(uintptr_t tileUID,
                   const std::u32string& text,
                   const FontStack&,
                   const GlyphSet&,
                   GlyphPositions&);
    void removeGlyphs(uintptr_t tileUID);

    // Binds the atlas texture to the GPU, and uploads data if it is out of date.
    void bind(gl::ObjectStore&);

    // Uploads the texture to the GPU to be available when we need it. This is a lazy operation;
    // the texture is only bound when the data is out of date (=dirty).
    void upload(gl::ObjectStore&);

    const GLsizei width;
    const GLsizei height;

private:
    struct GlyphValue {
        GlyphValue(const Rect<uint16_t>& rect_, uintptr_t id)
            : rect(rect_), ids({ id }) {}
        Rect<uint16_t> rect;
        std::set<uintptr_t> ids;
    };

    Rect<uint16_t> addGlyph(uintptr_t tileID,
                            const FontStack&,
                            const SDFGlyph&);

    std::mutex mtx;
    BinPack<uint16_t> bin;
    std::unordered_map<FontStack, std::map<uint32_t, GlyphValue>, FontStackHash> index;
    const std::unique_ptr<uint8_t[]> data;
<<<<<<< HEAD
    std::atomic<bool> dirty;
    mbgl::optional<gl::UniqueTexture> texture;
=======
    util::Atomic<bool> dirty;
    gl::TextureHolder texture;
>>>>>>> c9d78f3f
};

} // namespace mbgl<|MERGE_RESOLUTION|>--- conflicted
+++ resolved
@@ -53,13 +53,8 @@
     BinPack<uint16_t> bin;
     std::unordered_map<FontStack, std::map<uint32_t, GlyphValue>, FontStackHash> index;
     const std::unique_ptr<uint8_t[]> data;
-<<<<<<< HEAD
     std::atomic<bool> dirty;
     mbgl::optional<gl::UniqueTexture> texture;
-=======
-    util::Atomic<bool> dirty;
-    gl::TextureHolder texture;
->>>>>>> c9d78f3f
 };
 
 } // namespace mbgl