#include <mbgl/map/source.hpp>
#include <mbgl/map/map.hpp>
#include <mbgl/map/transform.hpp>
#include <mbgl/renderer/painter.hpp>
#include <mbgl/util/constants.hpp>
#include <mbgl/util/raster.hpp>
#include <mbgl/util/string.hpp>
#include <mbgl/util/texturepool.hpp>
#include <mbgl/storage/file_source.hpp>
#include <mbgl/util/vec.hpp>
#include <mbgl/util/math.hpp>
#include <mbgl/util/std.hpp>
#include <mbgl/util/mapbox.hpp>
#include <mbgl/geometry/glyph_atlas.hpp>
#include <mbgl/style/style_layer.hpp>
#include <mbgl/platform/log.hpp>

#include <mbgl/map/vector_tile_data.hpp>
#include <mbgl/map/raster_tile_data.hpp>

#include <algorithm>

namespace mbgl {

Source::Source(const util::ptr<SourceInfo>& info_)
    : info(info_)
{
}

// Note: This is a separate function that must be called exactly once after creation
// The reason this isn't part of the constructor is that calling shared_from_this() in
// the constructor fails.
void Source::load(Map& map, FileSource& fileSource) {
    if (info->url.empty()) {
        loaded = true;
        return;
    }

    std::string url = util::mapbox::normalizeSourceURL(info->url, map.getAccessToken());
    util::ptr<Source> source = shared_from_this();

<<<<<<< HEAD
    map.getFileSource()->request(ResourceType::JSON, url)->onload([url, source, &map](const Response &res) {
=======
    fileSource.request(ResourceType::JSON, url)->onload([source, &map](const Response &res) {
>>>>>>> a3ec4cf1
        if (res.code != 200) {
            Log::Warning(Event::General, "failed to load source TileJSON %s (%li) %s", url.c_str(), res.code, res.message.c_str());
            return;
        }

        rapidjson::Document d;
        d.Parse<0>(res.data.c_str());

        if (d.HasParseError()) {
            Log::Warning(Event::General, "invalid source TileJSON");
            return;
        }

        source->info->parseTileJSONProperties(d);
        source->loaded = true;

        map.update();

    });
}

bool Source::update(Map& map, FileSource& fileSource) {
    if (loaded && map.getTime() > updated) {
        return updateTiles(map, fileSource);
    } else {
        return false;
    }
}

void Source::updateClipIDs(const std::map<Tile::ID, ClipID> &mapping) {
    std::for_each(tiles.begin(), tiles.end(), [&mapping](std::pair<const Tile::ID, std::unique_ptr<Tile>> &pair) {
        Tile &tile = *pair.second;
        auto it = mapping.find(tile.id);
        if (it != mapping.end()) {
            tile.clip = it->second;
        } else {
            tile.clip = ClipID {};
        }
    });
}

void Source::updateMatrices(const mat4 &projMatrix, const TransformState &transform) {
    for (std::pair<const Tile::ID, std::unique_ptr<Tile>> &pair : tiles) {
        Tile &tile = *pair.second;
        transform.matrixFor(tile.matrix, tile.id);
        matrix::multiply(tile.matrix, projMatrix, tile.matrix);
    }
}

size_t Source::getTileCount() const {
    return tiles.size();
}

void Source::drawClippingMasks(Painter &painter) {
    for (std::pair<const Tile::ID, std::unique_ptr<Tile>> &pair : tiles) {
        Tile &tile = *pair.second;
        gl::group group(util::sprintf<32>("mask %d/%d/%d", tile.id.z, tile.id.y, tile.id.z));
        painter.drawClippingMask(tile.matrix, tile.clip);
    }
}

void Source::render(Painter &painter, util::ptr<StyleLayer> layer_desc) {
    gl::group group(std::string("layer: ") + layer_desc->id);
    for (const std::pair<const Tile::ID, std::unique_ptr<Tile>> &pair : tiles) {
        Tile &tile = *pair.second;
        if (tile.data && tile.data->state == TileData::State::parsed) {
            painter.renderTileLayer(tile, layer_desc, tile.matrix);
        }
    }
}

void Source::render(Painter &painter, util::ptr<StyleLayer> layer_desc, const Tile::ID &id, const mat4 &matrix) {
    auto it = tiles.find(id);
    if (it != tiles.end() && it->second->data && it->second->data->state == TileData::State::parsed) {
        painter.renderTileLayer(*it->second, layer_desc, matrix);
    }
}

void Source::finishRender(Painter &painter) {
    for (std::pair<const Tile::ID, std::unique_ptr<Tile>> &pair : tiles) {
        Tile &tile = *pair.second;
        painter.renderTileDebug(tile);
    }
}

std::forward_list<Tile::ID> Source::getIDs() const {
    std::forward_list<Tile::ID> ptrs;

    std::transform(tiles.begin(), tiles.end(), std::front_inserter(ptrs), [](const std::pair<const Tile::ID, std::unique_ptr<Tile>> &pair) {
        Tile &tile = *pair.second;
        return tile.id;
    });
    return ptrs;
}

std::forward_list<Tile *> Source::getLoadedTiles() const {
    std::forward_list<Tile *> ptrs;
    auto it = ptrs.before_begin();
    for (const auto &pair : tiles) {
        if (pair.second->data->ready()) {
            it = ptrs.insert_after(it, pair.second.get());
        }
    }
    return ptrs;
}


TileData::State Source::hasTile(const Tile::ID& id) {
    auto it = tiles.find(id);
    if (it != tiles.end()) {
        Tile &tile = *it->second;
        if (tile.id == id && tile.data) {
            return tile.data->state;
        }
    }

    return TileData::State::invalid;
}

TileData::State Source::addTile(Map& map, FileSource& fileSource, const Tile::ID& id) {
    const TileData::State state = hasTile(id);

    if (state != TileData::State::invalid) {
        return state;
    }

    auto pos = tiles.emplace(id, std::make_unique<Tile>(id));
    Tile& new_tile = *pos.first->second;

    // We couldn't find the tile in the list. Create a new one.
    // Try to find the associated TileData object.
    const Tile::ID normalized_id = id.normalized();

    auto it = tile_data.find(normalized_id);
    if (it != tile_data.end()) {
        // Create a shared_ptr handle. Note that this might be empty!
        new_tile.data = it->second.lock();
    }

    if (new_tile.data && new_tile.data->state == TileData::State::obsolete) {
        // Do not consider the tile if it's already obsolete.
        new_tile.data.reset();
    }

    if (!new_tile.data) {
        // If we don't find working tile data, we're just going to load it.
        if (info->type == SourceType::Vector) {
            new_tile.data = std::make_shared<VectorTileData>(normalized_id, map, info);
        } else if (info->type == SourceType::Raster) {
            new_tile.data = std::make_shared<RasterTileData>(normalized_id, map, info);
        } else {
            throw std::runtime_error("source type not implemented");
        }

        new_tile.data->request(fileSource);
        tile_data.emplace(new_tile.data->id, new_tile.data);
    }

    return new_tile.data->state;
}

double Source::getZoom(const TransformState& state) const {
    double offset = std::log(util::tileSize / info->tile_size) / std::log(2);
    offset += (state.getPixelRatio() > 1.0 ? 1 :0);
    return state.getZoom() + offset;
}

int32_t Source::coveringZoomLevel(const TransformState& state) const {
    return std::floor(getZoom(state));
}

std::forward_list<Tile::ID> Source::coveringTiles(const TransformState& state) const {
    int32_t z = coveringZoomLevel(state);

    if (z < info->min_zoom) return {{}};
    if (z > info->max_zoom) z = info->max_zoom;

    // Map four viewport corners to pixel coordinates
    box points = state.cornersToBox(z);
    const vec2<double>& center = points.center;

    std::forward_list<Tile::ID> covering_tiles = Tile::cover(z, points);

    covering_tiles.sort([&center](const Tile::ID& a, const Tile::ID& b) {
        // Sorts by distance from the box center
        return std::fabs(a.x - center.x) + std::fabs(a.y - center.y) <
               std::fabs(b.x - center.x) + std::fabs(b.y - center.y);
    });

    return covering_tiles;
}

/**
 * Recursively find children of the given tile that are already loaded.
 *
 * @param id The tile ID that we should find children for.
 * @param maxCoveringZoom The maximum zoom level of children to look for.
 * @param retain An object that we add the found tiles to.
 *
 * @return boolean Whether the children found completely cover the tile.
 */
bool Source::findLoadedChildren(const Tile::ID& id, int32_t maxCoveringZoom, std::forward_list<Tile::ID>& retain) {
    bool complete = true;
    int32_t z = id.z;
    auto ids = id.children(z + 1);
    for (const Tile::ID& child_id : ids) {
        const TileData::State state = hasTile(child_id);
        if (state == TileData::State::parsed) {
            retain.emplace_front(child_id);
        } else {
            complete = false;
            if (z < maxCoveringZoom) {
                // Go further down the hierarchy to find more unloaded children.
                findLoadedChildren(child_id, maxCoveringZoom, retain);
            }
        }
    }
    return complete;
}

/**
 * Find a loaded parent of the given tile.
 *
 * @param id The tile ID that we should find children for.
 * @param minCoveringZoom The minimum zoom level of parents to look for.
 * @param retain An object that we add the found tiles to.
 *
 * @return boolean Whether a parent was found.
 */
bool Source::findLoadedParent(const Tile::ID& id, int32_t minCoveringZoom, std::forward_list<Tile::ID>& retain) {
    for (int32_t z = id.z - 1; z >= minCoveringZoom; --z) {
        const Tile::ID parent_id = id.parent(z);
        const TileData::State state = hasTile(parent_id);
        if (state == TileData::State::parsed) {
            retain.emplace_front(parent_id);
            return true;
        }
    }
    return false;
}

bool Source::updateTiles(Map& map, FileSource& fileSource) {
    bool changed = false;

    int32_t zoom = std::floor(getZoom(map.getState()));
    std::forward_list<Tile::ID> required = coveringTiles(map.getState());

    // Determine the overzooming/underzooming amounts.
    int32_t minCoveringZoom = util::clamp<int32_t>(zoom - 10, info->min_zoom, info->max_zoom);
    int32_t maxCoveringZoom = util::clamp<int32_t>(zoom + 1,  info->min_zoom, info->max_zoom);

    // Retain is a list of tiles that we shouldn't delete, even if they are not
    // the most ideal tile for the current viewport. This may include tiles like
    // parent or child tiles that are *already* loaded.
    std::forward_list<Tile::ID> retain(required);

    // Add existing child/parent tiles if the actual tile is not yet loaded
    for (const Tile::ID& id : required) {
        const TileData::State state = addTile(map, fileSource, id);

        if (state != TileData::State::parsed) {
            // The tile we require is not yet loaded. Try to find a parent or
            // child tile that we already have.

            // First, try to find existing child tiles that completely cover the
            // missing tile.
            bool complete = findLoadedChildren(id, maxCoveringZoom, retain);

            // Then, if there are no complete child tiles, try to find existing
            // parent tiles that completely cover the missing tile.
            if (!complete) {
                findLoadedParent(id, minCoveringZoom, retain);
            }
        }

        if (state == TileData::State::initial) {
            changed = true;
        }
    }

    // Remove tiles that we definitely don't need, i.e. tiles that are not on
    // the required list.
    std::set<Tile::ID> retain_data;
    util::erase_if(tiles, [&retain, &retain_data, &changed](std::pair<const Tile::ID, std::unique_ptr<Tile>> &pair) {
        Tile &tile = *pair.second;
        bool obsolete = std::find(retain.begin(), retain.end(), tile.id) == retain.end();
        if (obsolete) {
            changed = true;
        } else {
            retain_data.insert(tile.data->id);
        }
        return obsolete;
    });

    // Remove all the expired pointers from the set.
    util::erase_if(tile_data, [&retain_data](std::pair<const Tile::ID, std::weak_ptr<TileData>> &pair) {
        const util::ptr<TileData> tile = pair.second.lock();
        if (!tile) {
            return true;
        }

        bool obsolete = retain_data.find(tile->id) == retain_data.end();
        if (obsolete) {
            tile->cancel();
            return true;
        } else {
            return false;
        }
    });

    updated = map.getTime();

    return changed;
}

}<|MERGE_RESOLUTION|>--- conflicted
+++ resolved
@@ -39,13 +39,9 @@
     std::string url = util::mapbox::normalizeSourceURL(info->url, map.getAccessToken());
     util::ptr<Source> source = shared_from_this();
 
-<<<<<<< HEAD
-    map.getFileSource()->request(ResourceType::JSON, url)->onload([url, source, &map](const Response &res) {
-=======
     fileSource.request(ResourceType::JSON, url)->onload([source, &map](const Response &res) {
->>>>>>> a3ec4cf1
         if (res.code != 200) {
-            Log::Warning(Event::General, "failed to load source TileJSON %s (%li) %s", url.c_str(), res.code, res.message.c_str());
+            Log::Warning(Event::General, "failed to load source TileJSON");
             return;
         }
 
