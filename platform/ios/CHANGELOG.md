# Changelog for Mapbox Maps SDK for iOS

Mapbox welcomes participation and contributions from everyone. Please read [CONTRIBUTING.md](../../CONTRIBUTING.md) to get started.

## master

<<<<<<< HEAD
### Other changes

* `MGLLoggingLevel` has been updated for better matching core log levels. Now can use `[MGLLoggingConfiguration sharedConfiguration].loggingLevel` to filter logs from core . [#15120](https://github.com/mapbox/mapbox-gl-native/pull/15120)
=======
### Styles and rendering

* Fixed flickering on style change for the same tile set ([#15127](https://github.com/mapbox/mapbox-gl-native/pull/15127))

>>>>>>> dabf5d0c

## 5.2.0

### Networking

* Added methods to clear the ambient cache, change the size of the ambient cache, and to delete and revalidate the database that contains the ambient cache and offline packs ([#14978](https://github.com/mapbox/mapbox-gl-native/pull/14978)):
  * `-[MGLOfflineStorage clearAmbientCacheWithCompletionHandler:]`
  * `-[MGLOfflineStorage invalidateAmbientCacheWithCompletionHandler:]`
  * `-[MGLOfflineStorage setMaximumAmbientCacheSize:withCompletionHandler:]`
  * `-[MGLOfflineStorage resetDatabaseWithCompletionHandler:]`
  * `-[MGLOfflineStorage invalidatePack:withCompletionHandler:]`

### Styles and rendering

* The `MGLIdeographicFontFamilyName` Info.plist key now also accepts an array of font family names, to customize font fallback behavior. It can also be set to a Boolean value of `NO` to force the SDK to typeset CJK characters in a remote font specified by `MGLSymbolStyleLayer.textFontNames`. ([#14862](https://github.com/mapbox/mapbox-gl-native/pull/14862))
* Hiragana and katakana are now included in the range of CJK glyphs that are rendered locally by default. ([#15009](https://github.com/mapbox/mapbox-gl-native/pull/15009))
* Fixed a map update bug caused by the render tiles and the render passes becoming unsynchronized. ([#15092](https://github.com/mapbox/mapbox-gl-native/pull/15092))
* Added the `-[MGLMapViewDelegate mapView:shouldRemoveStyleImage:]` method for optimizing style image caching. ([#14769](https://github.com/mapbox/mapbox-gl-native/pull/14769))
* Fixed style change transition regression caused by delayed setting of the updated layer properties. ([#15016](https://github.com/mapbox/mapbox-gl-native/pull/15016))
* Fixed an issue where layers with fill extrusions would be incorrectly rendered above other layers. ([#15065](https://github.com/mapbox/mapbox-gl-native/pull/15065))
* Improved feature querying performance. ([#14930](https://github.com/mapbox/mapbox-gl-native/pull/14930))
* Fixed a custom geometry source bug caused by using the outdated tiles after style update ([#15112](https://github.com/mapbox/mapbox-gl-native/pull/15112))

### User interaction

* Fixed an issue where annotations could not be selected. ([#15130](https://github.com/mapbox/mapbox-gl-native/pull/15130))
* Fixed a bug where using the pinch gesture could result in an incorrect map center coordinate. ([#15097](https://github.com/mapbox/mapbox-gl-native/pull/15097))
* Fixed an issue where the two-finger tilt gesture would continue after lifting one finger. ([#14969](https://github.com/mapbox/mapbox-gl-native/pull/14969))

### Offline maps

* Ideographic glyphs from Chinese, Japanese, and Korean are no longer downloaded by default as part of offline packs; they are instead rendered on-device, saving bandwidth and storage while improving performance. ([#14176](https://github.com/mapbox/mapbox-gl-native/pull/14176))
* Fixed an issue where offline regions could report the wrong number of tiles. ([#14958](https://github.com/mapbox/mapbox-gl-native/pull/14958))

### Packaging

* Removed previously deprecated methods and properties that had been marked `unavailable`. ([#15000](https://github.com/mapbox/mapbox-gl-native/pull/15000))
* The downloaded zip file of this framework no longer contains a local podspec. ([#15027](https://github.com/mapbox/mapbox-gl-native/pull/15027))

### Other changes

* Added variants of several animated `MGLMapView` methods that accept completion handlers ([#14381](https://github.com/mapbox/mapbox-gl-native/pull/14381)):
  * `-[MGLMapView setVisibleCoordinateBounds:edgePadding:animated:completionHandler:]`
  * `-[MGLMapView setContentInset:animated:completionHandler:]`
  * `-[MGLMapView setUserTrackingMode:animated:completionHandler:]`
  * `-[MGLMapView setTargetCoordinate:animated:completionHandler:]`
  * `-[MGLMapView showAnnotations:edgePadding:animated:completionHandler:]`
  * `-[MGLMapView selectAnnotation:animated:completionHandler:]`
* Deprecated variants of the above methods without completion handlers. ([#14959](https://github.com/mapbox/mapbox-gl-native/pull/14959))
* Added `MGLMapView.compassView.visibility` and `MGLOrnamentVisibility` to allow configuration of compass visibility behavior. ([#15055](https://github.com/mapbox/mapbox-gl-native/pull/15055))
* Fixed a crash during network access. ([#15113](https://github.com/mapbox/mapbox-gl-native/pull/15113))
* Updated "map ID" to the more accurate term "tileset ID" in documentation; updated "style's Map ID" to the more accurate term "style URL". ([#15116](https://github.com/mapbox/mapbox-gl-native/pull/15116))

## 5.1.0 - June 19, 2019

### Styles and rendering

* Fixed a crash when a fill pattern in a style could not be found. ([#14696](https://github.com/mapbox/mapbox-gl-native/pull/14696))
* Fixed a rendering performance regression when rendering polylines. ([#14851](https://github.com/mapbox/mapbox-gl-native/pull/14851))
* Fixed a rendering performance regression introduced in 4.11.0. ([#14907](https://github.com/mapbox/mapbox-gl-native/pull/14907))
* Fixed an issue where symbols underneath opaque fill layers could be incorrectly drawn above such layers. ([#14839](https://github.com/mapbox/mapbox-gl-native/pull/14839))
* Fixed an issue where `MGLFillExtrusionStyleLayer` vertical gradients might not be rendered. ([#14808](https://github.com/mapbox/mapbox-gl-native/pull/14808))

### Other changes

* The `-[MGLMapView setCamera:withDuration:animationTimingFunction:edgePadding:completionHandler:]` method now adds the current value of the `MGLMapView.contentInset` property to the `edgePadding` parameter. ([#14813](https://github.com/mapbox/mapbox-gl-native/pull/14813))
* Setting `MGLMapView.contentInset` now moves the map’s focal point to the center of the content frame after insetting. ([#14664](https://github.com/mapbox/mapbox-gl-native/pull/14664))
* Fixed a feature querying bug caused by incorrect sort feature index calculation. ([#14884](https://github.com/mapbox/mapbox-gl-native/pull/14884))

## 5.0.0 - May 22, 2019

This release improves how monthly active users are counted. By upgrading to this release, you are opting into the changes outlined in [this blog post](https://www.mapbox.com/52219) and [#14421](https://github.com/mapbox/mapbox-gl-native/pull/14421).

There are no breaking API changes in this release.

### Styles and rendering

* Changed placement order of `MGLSymbolStyleLayer` to match the viewport-y order when `MGLSymbolStyleLayer.symbolZOrder` is set to `MGLSymbolZOrderViewportY`, allowing icons to overlap but not text. ([#14486](https://github.com/mapbox/mapbox-gl-native/pull/14486))
* Added `MGLSymbolStyleLayer.symbolSortKey` and `MGLSymbolZOrderAuto` to allow customization of symbol z-ordering. ([#14386](https://github.com/mapbox/mapbox-gl-native/pull/14386))

### Other changes

* Fixed an issue where `-[MGLMapView setVisibleCoordinates:count:edgePadding:direction:duration:animationTimingFunction:completionHandler:]` interpreted a negative `direction` as due north instead of maintaining the current direction. ([#14575](https://github.com/mapbox/mapbox-gl-native/pull/14575))

## 4.11.0 - May 15, 2019

### Styles and rendering

* Fixed a bug where some layers weren’t rendering correctly after panning. ([#14527](https://github.com/mapbox/mapbox-gl-native/pull/14527))
* Speculatively fixed a rare background crash when receiving a memory warning. ([#14383](https://github.com/mapbox/mapbox-gl-native/pull/14383))

### Annotations

* Fixed a bug with jittery callout views when using sprite-based annotations. ([#14445](https://github.com/mapbox/mapbox-gl-native/pull/14445))

### Other changes

* Fixed an Interface Builder crash when using an `MGLMapView` in a storyboard. ([#14379](https://github.com/mapbox/mapbox-gl-native/pull/14379))
* Fixed a bug that caused incorrect positioning of the attribution dialog after rotation. ([#14185](https://github.com/mapbox/mapbox-gl-native/pull/14185))
* Improved `MGLLocationManager` optional protocol properties bridging to Swift. ([#14477](https://github.com/mapbox/mapbox-gl-native/pull/14477))
* Fixed a layout constraints crash on iOS 9 when a view is removed from its superview. ([#14529](https://github.com/mapbox/mapbox-gl-native/pull/14529))

## 4.10.0 - April 17, 2019

### Styles and rendering

* Client-side text rendering of CJK ideographs is now enabled by default. ([#13988](https://github.com/mapbox/mapbox-gl-native/pull/13988))
* Fixed an issue that caused `MGL_FUNCTION` to ignore multiple formatting parameters when passed a `format` function as parameter. ([#14064](https://github.com/mapbox/mapbox-gl-native/pull/14064))
* Added `mgl_attributed:` expression operator, which concatenates `MGLAttributedExpression` objects for specifying rich text in the `MGLSymbolStyleLayer.text` property. ([#14094](https://github.com/mapbox/mapbox-gl-native/pull/14094))
* Fixed an issue that caused conditional expressions to crash when passed nested conditional expressions as parameters. ([#14181](https://github.com/mapbox/mapbox-gl-native/pull/14181))
* Added `-[MGLMapViewDelegate mapView:didFailToLoadImage:]` to load missing symbol icons in the style if they are not found. ([#14302](https://github.com/mapbox/mapbox-gl-native/pull/14302))
* Fixed a possible crash with certain expressions containing arguments that evaluate to a dictionary containing `NSArray` or `NSNumber` values. ([#14352](https://github.com/mapbox/mapbox-gl-native/pull/14352))
* Fixed a bug where non-opaque `UIColor` values were ignored when assigned to a style layer color property. ([#14406](https://github.com/mapbox/mapbox-gl-native/pull/14406))
* Speculatively fixed a bug where GL rendering could occur in the background. ([#14439](https://github.com/mapbox/mapbox-gl-native/pull/14439))

### Packaging

* Added a Galician localization. ([#14095](https://github.com/mapbox/mapbox-gl-native/pull/14095))
* Added support for building with Xcode 10.2 / iOS SDK 12.2. ([#14241](https://github.com/mapbox/mapbox-gl-native/pull/14241))

### Offline maps

* Fixed a bug that caused offline packs created prior to v4.0.0 to be marked as `MGLOfflinePackStateInactive`. ([#14188](https://github.com/mapbox/mapbox-gl-native/pull/14188))

### Other changes

* Added `MGLOrnamentPosition` enum and margin properties to customize scale bar, compass, logo, and attribution position within the map view. ([#13911](https://github.com/mapbox/mapbox-gl-native/pull/13911))
* Added an `MGLMapView.prefetchesTiles` property to configure lower-resolution tile prefetching behavior. ([#14031](https://github.com/mapbox/mapbox-gl-native/pull/14031))
* Speculatively fixed a performance issue seen on iOS 12.2, when an `MGLMapView` is repeatedly removed and re-added in a view hierarchy. ([#14264](https://github.com/mapbox/mapbox-gl-native/pull/14264))

## 4.9.0 - February 27, 2019

* Fixed a bug where setting `MGLMapView.userTrackingMode` to `MGLUserTrackingModeFollowWithHeading` or `MGLUserTrackingModeFollowWithCourse` would be ignored if the user’s location was not already available. ([#13849](https://github.com/mapbox/mapbox-gl-native/pull/13849))
* Improved tilt gesture performance. ([#13902](https://github.com/mapbox/mapbox-gl-native/pull/13902))
* Fixed a bug where `layoutSubviews` was always called on device rotation, regardless of the application's or top-most view controller's supported orientations. ([#13900](https://github.com/mapbox/mapbox-gl-native/pull/13900))
* Added `MGLNetworkConfiguration` class to customize the SDK's `NSURLSessionConfiguration` object. ([#13886](https://github.com/mapbox/mapbox-gl-native/pull/13886))

## 4.8.0 - January 30, 2019

### Styles and rendering

* Added an `MGLStyle.performsPlacementTransitions` property to control how long it takes for colliding labels to fade out. ([#13565](https://github.com/mapbox/mapbox-gl-native/pull/13565))
* Fixed a crash when casting large numbers in `NSExpression`. ([#13580](https://github.com/mapbox/mapbox-gl-native/pull/13580))
* Added the `-[MGLShapeSource leavesOfCluster:offset:limit:]`, `-[MGLShapeSource childrenOfCluster:]`, `-[MGLShapeSource zoomLevelForExpandingCluster:]` methods for inspecting a cluster in an `MGLShapeSource`s created with the `MGLShapeSourceOptionClustered` option. Feature querying now returns clusters represented by `MGLPointFeatureCluster` objects (that conform to the `MGLCluster` protocol). ([#12952](https://github.com/mapbox/mapbox-gl-native/pull/12952)

### Annotations

* Fixed a bug where the `animated` parameter to `-[MGLMapView selectAnnotation:animated:]` was being ignored. ([#13689](https://github.com/mapbox/mapbox-gl-native/pull/13689))
* Fixed a bug where selecting partially on-screen annotations (without a callout) would move the map. ([#13727](https://github.com/mapbox/mapbox-gl-native/pull/13727))

### Packaging

* Added a Czech localization. ([#13782](https://github.com/mapbox/mapbox-gl-native/pull/13782))

### Other changes

* Reinstates version 11 as the default Mapbox Streets style (as introduced in 4.7.0). ([#13690](https://github.com/mapbox/mapbox-gl-native/pull/13690))
* `MGLMapView` no longer freezes on external displays connected through AirPlay or CarPlay when the main device’s screen goes to sleep or the user manually locks the screen. ([#13701](https://github.com/mapbox/mapbox-gl-native/pull/13701))
* Fixed an issue calculating the viewport when setting visible coordinates with a `direction`. ([#13761](https://github.com/mapbox/mapbox-gl-native/pull/13761))

## 4.7.1 - December 21, 2018

### Styles and rendering

* Reverts the ability for `MGLMapView`, `MGLShapeOfflineRegion`, and `MGLTilePyramidOfflineRegion` to use version 11 of the Mapbox Streets style. ([#13650](https://github.com/mapbox/mapbox-gl-native/pull/13650))
* Reverts the ability for convenience methods on `MGLStyle` such as `MGLStyle.lightStyleURL`, to use version 11 of the Mapbox Streets style. ([#13650](https://github.com/mapbox/mapbox-gl-native/pull/13650))

## 4.7.0 - December 18, 2018

### Packaging

* Added the `Mapbox-iOS-SDK-stripped` build flavor, featuring fewer debug symbols. Regular framework binaries are no longer stripped of debug symbols and the `Mapbox-iOS-SDK-symbols` build has been retired. ([#13504](https://github.com/mapbox/mapbox-gl-native/pull/13504))
* This SDK’s dynamic framework now has a bundle identifier of `com.mapbox.Mapbox`. ([#12857](https://github.com/mapbox/mapbox-gl-native/pull/12857))
* `MGLMapView`, `MGLShapeOfflineRegion`, and `MGLTilePyramidOfflineRegion` now default to version 11 of the Mapbox Streets style. Similarly, several class properties of `MGLStyle`, such as `MGLStyle.lightStyleURL`, have been updated to return URLs to new versions of their respective styles. ([#13585](https://github.com/mapbox/mapbox-gl-native/pull/13585))

### Styles and rendering

* Fixed an issue where the `{prefix}` token in tile URL templates was evaluated incorrectly when requesting a source’s tiles. ([#13429](https://github.com/mapbox/mapbox-gl-native/pull/13429))
* Added an `-[MGLStyle removeSource:error:]` method that returns a descriptive error if the style fails to remove the source, whereas `-[MGLStyle removeSource:]` fails silently. ([#13399](https://github.com/mapbox/mapbox-gl-native/pull/13399))
* Added the `MGLFillExtrusionStyleLayer.fillExtrusionHasVerticalGradient` property. ([#13463](https://github.com/mapbox/mapbox-gl-native/pull/13463))
* Added support for setting `MGLCollisionBehaviorPre4_0` in `NSUserDefaults`. ([#13426](https://github.com/mapbox/mapbox-gl-native/pull/13426))
* `-[MGLStyle localizeLabelsIntoLocale:]` and `-[NSExpression(MGLAdditions) mgl_expressionLocalizedIntoLocale:]` can automatically localize styles that use version 8 of the Mapbox Streets source. ([#13481](https://github.com/mapbox/mapbox-gl-native/pull/13481))
* Fixed symbol flickering during instantaneous transitions. ([#13535](https://github.com/mapbox/mapbox-gl-native/pull/13535))
* Fixed a crash when specifying `MGLShapeSourceOptionLineDistanceMetrics` when creating an `MGLShapeSource`. ([#13543](https://github.com/mapbox/mapbox-gl-native/pull/13543))

### Map snapshots

* `MGLMapSnapshotter` now respects the `MGLIdeographicFontFamilyName` key in Info.plist, which reduces bandwidth consumption when snapshotting regions that contain Chinese or Japanese characters. ([#13427](https://github.com/mapbox/mapbox-gl-native/pull/13427))
* Fixed a sporadic crash when using `MGLMapSnapshotter`. ([#13300](https://github.com/mapbox/mapbox-gl-native/pull/13300))

### Other changes

* Modified the behavior of the map view so that programmatic camera transitions can no longer be interrupted by user interaction when `MGLMapView.zoomEnabled`, `MGLMapView.rotateEnabled`, `MGLMapView.scrollEnabled`, and `MGLMapView.pitchEnabled` are set to false. ([#13362](https://github.com/mapbox/mapbox-gl-native/pull/13362))
* Renamed `-[MGLOfflineStorage putResourceWithUrl:data:modified:expires:etag:mustRevalidate:]` to `-[MGLOfflineStorage preloadData:forURL:modificationDate:expirationDate:eTag:mustRevalidate:]`. ([#13318](https://github.com/mapbox/mapbox-gl-native/pull/13318))
* Points of interest have clearer, localized VoiceOver hints in styles that use version 8 of the Mapbox Streets source. ([#13525](https://github.com/mapbox/mapbox-gl-native/pull/13525))
* Added `MGLLoggingConfiguration` and `MGLLoggingBlockHandler` that handle error and fault events produced by the SDK. ([#13235](https://github.com/mapbox/mapbox-gl-native/pull/13235))
* Fixed random crashes during app termination. ([#13367](https://github.com/mapbox/mapbox-gl-native/pull/13367))

## 4.6.0 - November 7, 2018

### Styles and rendering

* `MGLSymbolStyleLayer.text` can now be set to rich text with varying fonts and text sizes. ([#12624](https://github.com/mapbox/mapbox-gl-native/pull/12624))
* Fixed a crash when using the `MGL_LET`, `MGL_MATCH`, `MGL_IF`, or `MGL_FUNCTION` functions without a colon inside an `NSExpression` or `NSPredicate` format string. ([#13189](https://github.com/mapbox/mapbox-gl-native/pull/13189))
* Fixed a crash setting the `MGLLineStyleLayer.lineGradient` property to an expression containing the `$lineProgress` variable. Added an `NSExpression.lineProgressVariableExpression` class property that returns an expression for the `$lineProgress` variable. ([#13192](https://github.com/mapbox/mapbox-gl-native/pull/13192))
* Feature querying can now return point features represented by icons that have both the `MGLSymbolStyleLayer.iconRotation` and `MGLSymbolStyleLayer.iconOffset` properties applied. ([#13105](https://github.com/mapbox/mapbox-gl-native/pull/13105))
* Fixed an issue where polygons crossing tile boundaries could be improperly clipped. ([#13231](https://github.com/mapbox/mapbox-gl-native/pull/13231))

### Offline maps

* Network requests by `MGLMapView` are now prioritized over offline pack downloads. ([#13019](https://github.com/mapbox/mapbox-gl-native/pull/13019))
* Added the `-[MGLOfflineStorage putResourceWithUrl:data:modified:expires:etag:mustRevalidate:]` method to allow pre-warming of the ambient cache. ([#13119](https://github.com/mapbox/mapbox-gl-native/pull/13119))

### Other changes

* Fixed an issue where the map view could not be panned after setting `MGLMapView.visibleCoordinateBounds` to a coordinate bounds that spanned exactly the longitudes −180° and 180°. ([#13006](https://github.com/mapbox/mapbox-gl-native/pull/13006))
* Fixed an issue where snapshots had the wrong heading and pitch. ([#13123](https://github.com/mapbox/mapbox-gl-native/pull/13123))
* Fixed an issue where `-[MGLMapViewDelegate mapView:shouldChangeFromCamera:toCamera:]` was called with an incorrectly rotated `newCamera` when the user rotated the map. ([#13123](https://github.com/mapbox/mapbox-gl-native/pull/13123))

## 4.5.0 - October 10, 2018

### Styles and rendering

* Added support for 120 frames per second on capable devices. ([#12979](https://github.com/mapbox/mapbox-gl-native/pull/12979))
* Added an `MGLSymbolStyleLayer.symbolZOrder` property for forcing point features in a symbol layer to be layered in the same order that they are specified in the layer’s associated source. ([#12783](https://github.com/mapbox/mapbox-gl-native/pull/12783))
* Fixed a crash when the `MGLBackgroundStyleLayer.backgroundPattern`, `MGLFillExtrusionStyleLayer.fillExtrusionPattern`, `MGLFillStyleLayer.fillPattern`, or `MGLLineStyleLayer.linePattern` property evaluates to `nil` for a particular feature. ([#12896](https://github.com/mapbox/mapbox-gl-native/pull/12896))
* Fixed an issue with view annotations (including the user location annotation) and the GL map lagging relative to each other. ([#12895](https://github.com/mapbox/mapbox-gl-native/pull/12895))
* Fixed an issue where features in `MGLFillStyleLayer` and `MGLLineStyleLayer` would occasionally flicker when zooming in and out. ([#12982](https://github.com/mapbox/mapbox-gl-native/pull/12982))
* Fixed a crash when casting a `UIColor` to a `UIColor` inside an `NSExpression`. ([#12864](https://github.com/mapbox/mapbox-gl-native/pull/12864))
* `NIL` cast to an `NSNumber` now evaluates to 0 inside an `NSExpression`. ([#12864](https://github.com/mapbox/mapbox-gl-native/pull/12864))
* Fixed a crash when applying the `to-array` operator to an empty array inside a JSON expression. ([#12864](https://github.com/mapbox/mapbox-gl-native/pull/12864))
* Added the `MGLCollisionBehaviorPre4_0` Info.plist key to restore the collision detection behavior in version 3.7 of the SDK. ([#12941](https://github.com/mapbox/mapbox-gl-native/pull/12941))

### User location

* Added `-[MGLMapViewDelegate mapViewUserLocationAnchorPoint:]` to customize the position of the user location annotation. ([#12907](https://github.com/mapbox/mapbox-gl-native/pull/12907))
* Marked `MGLMapView.userLocationVerticalAlignment` as deprecated. Use `-[MGLMapViewDelegate mapViewUserLocationAnchorPoint:]` instead. ([#12907](https://github.com/mapbox/mapbox-gl-native/pull/12907))
* Added the `-[MGLMapView updateUserLocationAnnotationView]` and `-[MGLMapView updateUserLocationAnnotationViewAnimatedWithDuration:]` methods to update the position of the user location annotation between location updates. ([#12907](https://github.com/mapbox/mapbox-gl-native/pull/12907))
* Fixed an issue where the user location annotation was positioned incorrectly when the map view had a left or right content inset. ([#12907](https://github.com/mapbox/mapbox-gl-native/pull/12907))

### Offline maps

* Added `-[MGLOfflineStorage addContentsOfFile:withCompletionHandler:]` and `-[MGLOfflineStorage addContentsOfURL:withCompletionHandler:]` methods to add pregenerated offline packs to offline storage. ([#12791](https://github.com/mapbox/mapbox-gl-native/pull/12791))
* Fixed an issue where some tiles were rendered incorrectly when the device was unable to connect to the Internet. ([#12931](https://github.com/mapbox/mapbox-gl-native/pull/12931))

### Other changes

* Added `MGLAltitudeForZoomLevel()` and `MGLZoomLevelForAltitude()` methods for converting between zoom levels used by `MGLMapView` and altitudes used by `MGLMapCamera`. ([#12986](https://github.com/mapbox/mapbox-gl-native/pull/12986))
* Deprecated the `+[MGLMapCamera cameraLookingAtCenterCoordinate:fromDistance:pitch:heading:]` method in favor of `+[MGLMapCamera cameraLookingAtCenterCoordinate:altitude:pitch:heading:]` and `+[MGLMapCamera cameraLookingAtCenterCoordinate:acrossDistance:pitch:heading:]`. ([#12966](https://github.com/mapbox/mapbox-gl-native/pull/12966))
* Fixed an issue where `+[MGLMapCamera cameraLookingAtCenterCoordinate:fromEyeCoordinate:eyeAltitude:]` created a camera looking from the wrong eye coordinate. ([#12966](https://github.com/mapbox/mapbox-gl-native/pull/12966))
* Added an `MGLMapCamera.viewingDistance` property based on the existing `MGLMapCamera.altitude` property. ([#12966](https://github.com/mapbox/mapbox-gl-native/pull/12966))
* Fixed an issue where `-[MGLMapSnapshotter startWithQueue:completionHandler:]` failed to call its completion handler in some cases. ([#12355](https://github.com/mapbox/mapbox-gl-native/pull/12355))
* Fixed an issue where symbols from the events library could be duplicated when the maps SDK was used in conjunction with another Mapbox framework. ([#13008](https://github.com/mapbox/mapbox-gl-native/pull/13008))

## 4.4.1 - September 13, 2018

* Fixed several crashes related to telemetry collection. ([#12825](https://github.com/mapbox/mapbox-gl-native/pull/12825))
* Fixed a crash when the network connection was offline. ([#12889](https://github.com/mapbox/mapbox-gl-native/pull/12889))

## 4.4.0 - September 12, 2018

### Styles and rendering

* When a symbol in an `MGLSymbolStyleLayer` has both an icon and text, both are shown or hidden together based on available space. ([#12521](https://github.com/mapbox/mapbox-gl-native/pull/12521))
* Invalid values of `MGLSymbolStyleLayer.textFontNames` are treated as warnings instead of errors. ([#12414](https://github.com/mapbox/mapbox-gl-native/pull/12414))
* Added an `MGLLineStyleLayer.lineGradient` property that can be used to define a gradient with which to color a line feature. ([#12575](https://github.com/mapbox/mapbox-gl-native/pull/12575))
* The `MGLLineStyleLayer.linePattern`, `MGLFillStyleLayer.fillPattern`, and `MGLFillExtrusionStyleLayer.fillExtrusionPattern` properties can now be set to expressions that refer to feature attributes. ([#12284](https://github.com/mapbox/mapbox-gl-native/pull/12284))
* Reduced the amount of memory consumed by font data after changing the style. ([#12414](https://github.com/mapbox/mapbox-gl-native/pull/12414))
* `-[MGLShapeSource initWithIdentifier:shape:options:]` warns about possible attribute loss when passing in an `MGLShapeCollection` object. ([#12625](https://github.com/mapbox/mapbox-gl-native/pull/12625))
* Added an `MGLShapeSourceOptionLineDistanceMetrics` option that enables or disables calculating line distance metrics. ([#12604](https://github.com/mapbox/mapbox-gl-native/pull/12604))
* Fixed an issue where the `cubic-bezier` curve type for `mgl_interpolate:withCurveType:parameters:stops:` expressions was misinterpreted for some style layer properties. ([#12826](https://github.com/mapbox/mapbox-gl-native/pull/12826))
* Fixed an issue that could cause symbols to fade in during pan operations instead of always showing when using `MGLSymbolStyleLayer.iconAllowsOverlap` or `MGLSymbolStyleLayer.textAllowsOverlap` properties. ([#12698](https://github.com/mapbox/mapbox-gl-native/pull/12698))

### Offline maps

* Added the `MGLShapeOfflineRegion` class for creating an offline pack that covers an arbitrary shape. ([#11447](https://github.com/mapbox/mapbox-gl-native/pull/11447))
* Fixed crashes when offline storage encountered certain SQLite errors. ([#12224](https://github.com/mapbox/mapbox-gl-native/pull/12224))

### Other changes

* The predefined values of `MGLMapView.decelerationRate` are now typed as `MGLMapViewDecelerationRate`s for improved bridging to Swift. ([#12584](https://github.com/mapbox/mapbox-gl-native/pull/12584))
* Added an `-[MGLMapViewDelegate mapView:shapeAnnotationIsEnabled:]` method to specify whether an annotation is selectable. ([#12352](https://github.com/mapbox/mapbox-gl-native/pull/12352))
* The `-[MGLMapView visibleFeaturesAtPoint:]` method can now return features near tile boundaries at high zoom levels. ([#12570](https://github.com/mapbox/mapbox-gl-native/pull/12570))
* Fixed inconsistencies in exception naming. ([#12583](https://github.com/mapbox/mapbox-gl-native/issues/12583))
* Fixed an issue where `-[MGLMapView convertCoordinateBounds:toRectToView:]` would return an empty CGRect if the bounds crossed the antimeridian. ([#12758](https://github.com/mapbox/mapbox-gl-native/pull/12758))

## 4.3.0 - August 15, 2018

### Styles and rendering

* Added an `MGLMapView.preferredFramesPerSecond` property that controls the rate at which the map view is rendered. The default rate now adapts to device capabilities to provide a smoother experience. ([#12501](https://github.com/mapbox/mapbox-gl-native/issues/12501))
* Token string syntax (`"{token}"`) in `MGLSymbolStyleLayer` `text` and `iconImageName` properties is now correctly converted to the appropriate `NSExpression` equivalent. ([#11659](https://github.com/mapbox/mapbox-gl-native/issues/11659))
* Fixed a crash when switching between two styles having layers with the same identifier but different layer types. ([#12432](https://github.com/mapbox/mapbox-gl-native/issues/12432))
* Added a new option to `MGLSymbolPlacement`, `MGLSymbolPlacementLineCenter`, that places the label relative to the center of the geometry. ([#12337](https://github.com/mapbox/mapbox-gl-native/pull/12337))

### User location

* Added an `MGLMapView.locationManager` property and `MGLLocationManager` protocol for tracking user location using a custom alternative to `CLLocationManager`. ([#12013](https://github.com/mapbox/mapbox-gl-native/pull/12013))
* Fixed a crash that occurred when `MMELocationManager` was deallocated and the delegate was reporting updates. ([#12542](https://github.com/mapbox/mapbox-gl-native/pull/12542))

### Other changes

* Fixed a crash that occurred when the user started a gesture before the drift animation for a previous gesture was complete. ([#12148](https://github.com/mapbox/mapbox-gl-native/pull/12148))
* Fixed an issue where the symbols for `MGLMapPointForCoordinate` could not be found. ([#12445](https://github.com/mapbox/mapbox-gl-native/issues/12445))
* Fixed an issue causing country and ocean labels to disappear after calling `-[MGLStyle localizeLabelsIntoLocale:]` when the system language is set to Simplified Chinese. ([#12164](https://github.com/mapbox/mapbox-gl-native/issues/12164))
* Closed a security vulnerability introduced in 4.1.0 that would potentially allow the owner of a style to compromise apps loading that style. ([#12571](https://github.com/mapbox/mapbox-gl-native/pull/12571))
* Reduced binary size and improved performance by enabling LTO. ([#12502](https://github.com/mapbox/mapbox-gl-native/pull/12502))

## 4.0.5 - August 15, 2018

### Packaging

* When integrating this framework using CocoaPods, the included bcsymbolmap files are now preserved. If you have bitcode enabled and you are seeing incorrectly symbolicated crash logs, you should create a build phase in your Xcode project that copies these bcsymbolmap files to your app’s Products Directory when installing. ([#12257](https://github.com/mapbox/mapbox-gl-native/pull/12257))

### Other changes

* Added an `MGLMapView.locationManager` property and `MGLLocationManager` protocol for tracking user location using a custom alternative to `CLLocationManager`. ([#12013](https://github.com/mapbox/mapbox-gl-native/pull/12013))

## 4.2.0 - July 18, 2018

### Packaging

* When integrating this framework using CocoaPods, the included bcsymbolmap files are now preserved. If you have bitcode enabled and you are seeing incorrectly symbolicated crash logs, you should create a build phase in your Xcode project that copies these bcsymbolmap files to your app’s Products Directory when installing. ([#12257](https://github.com/mapbox/mapbox-gl-native/pull/12257))

### Styles and rendering

* Added an `MGLRasterStyleLayer.rasterResamplingMode` property for configuring how raster style layers are overscaled. ([#12176](https://github.com/mapbox/mapbox-gl-native/pull/12176))
* `-[MGLStyle localizeLabelsIntoLocale:]` and `-[NSExpression mgl_expressionLocalizedIntoLocale:]` can automatically localize labels into Japanese or Korean based on the system’s language settings. ([#12286](https://github.com/mapbox/mapbox-gl-native/pull/12286))
* The `c` and `d` options are supported within comparison predicates for case and diacritic insensitivity, respectively. ([#12329](https://github.com/mapbox/mapbox-gl-native/pull/12329))
* Added the `collator` and `resolved-locale` expression operators to more precisely compare strings in style JSON. A subset of this functionality is available through predicate options when creating an `NSPredicate`. ([#11869](https://github.com/mapbox/mapbox-gl-native/pull/11869))
* Fixed a crash when trying to parse expressions containing legacy filters. ([#12263](https://github.com/mapbox/mapbox-gl-native/pull/12263))
* Fixed a crash that occurred when creating an `MGL_MATCH` expression using non-expressions as arguments. ([#12332](https://github.com/mapbox/mapbox-gl-native/pull/12332))

### Networking and storage

* Improved caching performance. ([#12072](https://github.com/mapbox/mapbox-gl-native/pull/12072))

### Other changes

* Added `-[MGLMapView camera:fittingShape:edgePadding:]` and `-[MGLMapView camera:fittingCoordinateBounds:edgePadding:]` allowing you specify the pitch and direction for the calculated camera. ([#12213](https://github.com/mapbox/mapbox-gl-native/pull/12213))
* Added `-[MGLMapSnapshot coordinateForPoint:]` that returns a map coordinate for a specified snapshot image point. ([#12221](https://github.com/mapbox/mapbox-gl-native/pull/12221))
* Reduced memory usage when collision debug mode is disabled. ([#12294](https://github.com/mapbox/mapbox-gl-native/issues/12294))
* Fixed a bug with annotation view touch handling when a non-zero `centerOffset` is specified. ([#12234](https://github.com/mapbox/mapbox-gl-native/pull/12234))

## 4.0.4 - June 27, 2018

* Improved compatibility with Mapbox China APIs. ([#12233](https://github.com/mapbox/mapbox-gl-native/pull/12233))

## 4.0.3 - June 22, 2018

* Fixed a crash in `-[MGLStyle localizeLabelsIntoLocale:]` on iOS 9._x_. ([#12123](https://github.com/mapbox/mapbox-gl-native/pull/12123))
* Improved compatibility with Mapbox China APIs. ([#11845](https://github.com/mapbox/mapbox-gl-native/pull/11845))

## 4.1.0 - June 20, 2018

### Packaging

* The minimum deployment target for this SDK is now iOS 9.0. ([#11776](https://github.com/mapbox/mapbox-gl-native/pull/11776))
* Removed support for the Fabric distribution platform. ([#12106](https://github.com/mapbox/mapbox-gl-native/pull/12106))
* Improved compatibility with Mapbox China APIs. ([#11845](https://github.com/mapbox/mapbox-gl-native/pull/11845))

### Styles and rendering

* Added support for aggregate expressions as input values to `MGL_MATCH` expressions. ([#11866](https://github.com/mapbox/mapbox-gl-native/pull/11866))
* Fixed a crash that occurred when style JSON contained an invalid filter containing an expression. ([#12065](https://github.com/mapbox/mapbox-gl-native/pull/12065))
* Fixed a crash in `-[MGLStyle localizeLabelsIntoLocale:]` on iOS 9._x_. ([#12123](https://github.com/mapbox/mapbox-gl-native/pull/12123))
* Unknown tokens in URLs are now preserved, rather than replaced with an empty string. ([#11787](https://github.com/mapbox/mapbox-gl-native/issues/11787))
* Fixed an issue preventing nested key path expressions from accessing the correct feature attributes. ([#11959](https://github.com/mapbox/mapbox-gl-native/pull/11959))
* Fixed an issue where `MGLSymbolStyleLayer` flickered when straddling the antimeridian. ([#11938](https://github.com/mapbox/mapbox-gl-native/pull/11938))
* Fixed an issue where certain `MGLLineStyleLayer.lineDashPattern` values produced unexpected rendering. ([#12114](https://github.com/mapbox/mapbox-gl-native/pull/12114))

### Other changes

* Adjusted when and how the camera transition update and finish callbacks are called, fixing recursion bugs. ([#11614](https://github.com/mapbox/mapbox-gl-native/pull/11614))
* Fixed an issue where `-[MGLMapViewDelegate mapView:tapOnCalloutForAnnotation:]` was called when the user tapped on transparent areas beneath the standard callout view. ([#11939](https://github.com/mapbox/mapbox-gl-native/pull/11939))
* Improved `MGLMapView`’s performance when the scale bar is shown. ([#11921](https://github.com/mapbox/mapbox-gl-native/pull/11921))
* Fixed a crash that could occur when reusing `MGLMapSnapshotter` or using multiple snapshotters at the same time. ([#11831](https://github.com/mapbox/mapbox-gl-native/pull/11831))
* Fixed an issue where an empty `MGLFeature` array caused high CPU utilization. ([#11985](https://github.com/mapbox/mapbox-gl-native/pull/11985))
* Improved offline download performance. ([#11284](https://github.com/mapbox/mapbox-gl-native/pull/11284))
* Fixed an issue that caused `-[MGLMapView visibleFeaturesAtPoint:]` to return an empty array when adding or removing features. ([#12076](https://github.com/mapbox/mapbox-gl-native/pull/12076))
* Improved application launch performance. ([#11784](https://github.com/mapbox/mapbox-gl-native/pull/11784))

## 4.0.2 - May 29, 2018

* Fixed a crash when constant expressions were used for style properties that didn't support data-driven styling. ([#11960](https://github.com/mapbox/mapbox-gl-native/issues/11960))
* Improved symbol querying. ([#11571](https://github.com/mapbox/mapbox-gl-native/pull/11571), [#11742](https://github.com/mapbox/mapbox-gl-native/pull/11742))

## 4.0.1 - May 14, 2018

### Packaging

* Re-added support for 32-bit simulators (i386) to work around an issue in CocoaPods. ([#11891](https://github.com/mapbox/mapbox-gl-native/pull/11891))
* Added a Korean localization. ([#11792](https://github.com/mapbox/mapbox-gl-native/pull/11792))

### Style layers

* Deprecated `+[NSExpression featurePropertiesVariableExpression]`; use `+[NSExpression featureAttributesVariableExpression]` instead. ([#11748](https://github.com/mapbox/mapbox-gl-native/pull/11748))
* Added an `-[NSPredicate(MGLAdditions) predicateWithMGLJSONObject:]` method and `NSPredicate.mgl_jsonExpressionObject` property. ([#11810](https://github.com/mapbox/mapbox-gl-native/pull/11810))
* Added `FIRST`, `LAST`, and `SIZE` symbolic array subscripting support to expressions. ([#11770](https://github.com/mapbox/mapbox-gl-native/pull/11770))
* Inside an expression, casting `nil` to a string turns it into the empty string instead of the string `"null"`. ([#11904](https://github.com/mapbox/mapbox-gl-native/pull/11904))
* Fixed an issue where certain colors were being misrepresented in `NSExpression` obtained from `MGLStyleLayer` getters. ([#11725](https://github.com/mapbox/mapbox-gl-native/pull/11725))

### Annotations

* Fixed an issue where selecting an onscreen annotation could move the map unintentionally. ([#11731](https://github.com/mapbox/mapbox-gl-native/pull/11731))
* Fixed an issue where annotation views could become distorted if `rotatesToMatchCamera` was enabled. ([#11817](https://github.com/mapbox/mapbox-gl-native/pull/11817))
* Fixed `MGLAnnotationView.rotatesToMatchCamera` overriding other transforms that might be applied to annotation views that had this property enabled. ([#11842](https://github.com/mapbox/mapbox-gl-native/pull/11842))
* Fixed an issue where an `MGLOverlay` object straddling the antimeridian had an empty `MGLOverlay.overlayBounds` value. ([#11783](https://github.com/mapbox/mapbox-gl-native/pull/11783))

### Other changes

* If English is the first language listed in the user’s Preferred Languages setting, `-[MGLStyle localizeLabelsIntoLocale:]` no longer prioritizes other languages over English. ([#11907](https://github.com/mapbox/mapbox-gl-native/pull/11907))
* Fixed an issue where `-[MGLMapView metersPerPixelAtLatitude:]` was removed, but not marked as unavailable. ([#11765](https://github.com/mapbox/mapbox-gl-native/pull/11765))
* Reduced per-frame render CPU time. ([#11811](https://github.com/mapbox/mapbox-gl-native/issues/11811))

## 3.7.8 - May 7, 2018

* Improved compatibility with Mapbox China APIs. ([#11845](https://github.com/mapbox/mapbox-gl-native/pull/11845))

## 3.7.7 - May 3, 2018

* Fixed a crash when removing an `MGLOfflinePack`. ([#11821](https://github.com/mapbox/mapbox-gl-native/issues/11821))

## 4.0.0 - April 19, 2018

The 4.0._x_ series of releases will be the last to support iOS 8. The minimum iOS deployment version will increase to iOS 9.0 in a future release.

### Packaging

* Removed support for 32-bit simulators. ([#10962](https://github.com/mapbox/mapbox-gl-native/pull/10962))
* Added Danish, Hebrew, and European Portuguese localizations. ([#10967](https://github.com/mapbox/mapbox-gl-native/pull/10967), [#11136](https://github.com/mapbox/mapbox-gl-native/pull/11134), [#11695](https://github.com/mapbox/mapbox-gl-native/pull/11695))
* Removed methods, properties, and constants that had been deprecated as of v3.7.6. ([#11205](https://github.com/mapbox/mapbox-gl-native/pull/11205), [#11681](https://github.com/mapbox/mapbox-gl-native/pull/11681))
* Refined certain Swift interfaces by converting them from class methods to class properties. ([#11674](https://github.com/mapbox/mapbox-gl-native/pull/11674))
* Revamped the “Adding Points to a Map” guide. ([#11496](https://github.com/mapbox/mapbox-gl-native/pull/11496))

### Style layers

* The layout and paint properties on subclasses of `MGLStyleLayer` are now of type `NSExpression` instead of `MGLStyleValue`. A new “Predicates and Expressions” guide provides an overview of the supported operators, which include arithmetic and conditional operators. ([#10726](https://github.com/mapbox/mapbox-gl-native/pull/10726))
* A style can now display a heatmap layer that visualizes a point data distribution. You can customize the appearance at runtime using the `MGLHeatmapStyleLayer` class. ([#11046](https://github.com/mapbox/mapbox-gl-native/pull/11046))
* A style can now display a smooth hillshading layer and customize its appearance at runtime using the `MGLHillshadeStyleLayer` class. Hillshading is based on a rasterized digital elevation model supplied by the `MGLRasterDEMSource` class. ([#10642](https://github.com/mapbox/mapbox-gl-native/pull/10642))
* You can now set the `MGLVectorStyleLayer.predicate` property to a predicate that contains arithmetic and calls to built-in `NSExpression` functions. You may need to cast a feature attribute key to `NSString` or `NSNumber` before comparing it to a string or number. ([#11587](https://github.com/mapbox/mapbox-gl-native/pull/11587))
* Replaced the `MGLStyle.localizesLabels` property with an `-[MGLStyle localizeLabelsIntoLocale:]` method that allows you to specify the language to localize into. Also added an `-[NSExpression(MGLAdditions) mgl_expressionLocalizedIntoLocale:]` method for localizing an individual value used with `MGLSymbolStyleLayer.text`. ([#11651](https://github.com/mapbox/mapbox-gl-native/pull/11651))
* The `MGLSymbolStyleLayer.textFontNames` property can now depend on a feature’s attributes. ([#10850](https://github.com/mapbox/mapbox-gl-native/pull/10850))
* Changes to the `MGLStyleLayer.minimumZoomLevel` and `MGLStyleLayer.maximumZoomLevel` properties take effect immediately. ([#11399](https://github.com/mapbox/mapbox-gl-native/pull/11399))

### Content sources

* Renamed `MGLRasterSource` to `MGLRasterTileSource` and `MGLVectorSource` to `MGLVectorTileSource`. ([#11568](https://github.com/mapbox/mapbox-gl-native/pull/11568))
* Added an `MGLComputedShapeSource` class that allows applications to supply vector data to a style layer on a per-tile basis. ([#9983](https://github.com/mapbox/mapbox-gl-native/pull/9983))
* Properties such as `MGLSymbolStyleLayer.iconAllowsOverlap` and `MGLSymbolStyleLayer.iconIgnoresPlacement` now account for symbols in other sources. ([#10436](https://github.com/mapbox/mapbox-gl-native/pull/10436))

### Map rendering

* Improved the reliability of collision detection between symbols near the edges of tiles, as well as between symbols when the map is tilted. It is no longer necessary to enable `MGLSymbolStyleLayer.symbolAvoidsEdges` to prevent symbols in adjacent tiles from overlapping with each other. ([#10436](https://github.com/mapbox/mapbox-gl-native/pull/10436))
* Symbols can fade in and out as the map pans, rotates, or tilts. ([#10436](https://github.com/mapbox/mapbox-gl-native/pull/10436))
* Fixed an issue preventing a dynamically-added `MGLRasterStyleLayer` from drawing until the map pans. ([#10270](https://github.com/mapbox/mapbox-gl-native/pull/10270))
* Fixed an issue preventing `MGLImageSource`s from drawing on the map when the map is zoomed in and tilted. ([#10677](https://github.com/mapbox/mapbox-gl-native/pull/10677))
* Improved the sharpness of raster tiles on Retina displays. ([#10984](https://github.com/mapbox/mapbox-gl-native/pull/10984))
* Fixed a crash parsing a malformed style. ([#11001](https://github.com/mapbox/mapbox-gl-native/pull/11001))
* Reduced memory usage by clearing in-memory tile cache before entering background. ([#11197](https://github.com/mapbox/mapbox-gl-native/pull/11197))
* Fixed an issue where symbols with empty labels would always be hidden. ([#11206](https://github.com/mapbox/mapbox-gl-native/pull/11206))
* Fixed an issue where a tilted map could flicker while displaying rotating symbols. ([#11488](https://github.com/mapbox/mapbox-gl-native/pull/11488))
* Increased the maximum width of labels by a factor of two. ([#11508](https://github.com/mapbox/mapbox-gl-native/pull/11508))

### Annotations

* Changed the default value of `MGLAnnotationView.scalesWithViewingDistance` to `NO`, to improve performance. If your use case involves many annotation views, consider keeping this property disabled. ([#11636](https://github.com/mapbox/mapbox-gl-native/pull/11636))
* Fixed an issue preventing `MGLAnnotationImage.image` from being updated. ([#10372](https://github.com/mapbox/mapbox-gl-native/pull/10372))
* Improved performance of `MGLAnnotationView`-backed annotations that have `scalesWithViewingDistance` enabled. ([#10951](https://github.com/mapbox/mapbox-gl-native/pull/10951))
* Fixed an issue where tapping a group of annotations may not have selected the nearest annotation. ([#11438](https://github.com/mapbox/mapbox-gl-native/pull/11438))
* The `MGLMapView.selectedAnnotations` property (backed by `-[MGLMapView setSelectedAnnotations:]`) now selects annotations that are off-screen. ([#9790](https://github.com/mapbox/mapbox-gl-native/issues/9790))
* The `animated` parameter to `-[MGLMapView selectAnnotation:animated:]` now controls whether the annotation and its callout are brought on-screen. If `animated` is `NO` then the annotation is selected if offscreen, but the map is not panned. Currently only point annotations are supported. Setting the `MGLMapView.selectedAnnotations` property now animates. ([#3249](https://github.com/mapbox/mapbox-gl-native/issues/3249))
* Fixed a crash when rapidly adding and removing annotations. ([#11551](https://github.com/mapbox/mapbox-gl-native/issues/11551), [#11575](https://github.com/mapbox/mapbox-gl-native/issues/11575))
* Marked protocol method `-[MGLCalloutView presentCalloutFromRect:inView:constrainedToView:animated:]` as unavailable. Use `-[MGLCalloutView presentCalloutFromRect:inView:constrainedToRect:animated:]` instead. ([#11738](https://github.com/mapbox/mapbox-gl-native/pull/11738))

### Map snapshots

* Fixed a memory leak that occurred when creating a map snapshot. ([#10585](https://github.com/mapbox/mapbox-gl-native/pull/10585))

### Other changes

* The `-[MGLMapView convertRect:toCoordinateBoundsFromView:]` method and the `MGLMapView.visibleCoordinateBounds` property’s getter now indicate that the coordinate bounds straddles the antimeridian by extending one side beyond ±180 degrees longitude. ([#11265](https://github.com/mapbox/mapbox-gl-native/pull/11265))
* Feature querying results now account for the `MGLSymbolStyleLayer.circleStrokeWidth` property. ([#10897](https://github.com/mapbox/mapbox-gl-native/pull/10897))
* Fixed an issue preventing labels from being transliterated when VoiceOver was enabled on iOS 10._x_ and below. ([#10881](https://github.com/mapbox/mapbox-gl-native/pull/10881))
* Labels are now transliterated from more languages when VoiceOver is enabled. ([#10881](https://github.com/mapbox/mapbox-gl-native/pull/10881))
* Long-pressing the attribution button causes the SDK’s version number to be displayed in the action sheet that appears. ([#10650](https://github.com/mapbox/mapbox-gl-native/pull/10650))
* Reduced offline download sizes for styles with symbol layers that render only icons, and no text. ([#11055](https://github.com/mapbox/mapbox-gl-native/pull/11055))
* Added haptic feedback that occurs when the user rotates the map to due north, configurable via `MGLMapView.hapticFeedbackEnabled`. ([#10847](https://github.com/mapbox/mapbox-gl-native/pull/10847))
* Added `MGLMapView.showsScale` as the recommended way to show the scale bar. This property can be set directly in Interface Builder. ([#11335](https://github.com/mapbox/mapbox-gl-native/pull/11335))
* Fixed an issue where the scale bar would not appear until the map had moved. ([#11335](https://github.com/mapbox/mapbox-gl-native/pull/11335))

## 3.7.6 - March 12, 2018

* Fixed an issue where full-resolution tiles could fail to replace lower-resolution placeholders. ([#11227](https://github.com/mapbox/mapbox-gl-native/pull/11227))
* Fixed an issue where tilesets with bounds that cover the entire world would fail to render. ([#11425](https://github.com/mapbox/mapbox-gl-native/pull/11425))
* Fixed a memory leak in `MGLMapSnapshotter`. ([#11193](https://github.com/mapbox/mapbox-gl-native/pull/11193))
* Fixed an issue where the pinch gesture could drift beyond bounds imposed by `-[MGLMapViewDelegate mapView:shouldChangeFromCamera:toCamera:]`. ([#11423](https://github.com/mapbox/mapbox-gl-native/pull/11423))
* Improved the visibility of the heading indicator arrow. ([#11337](https://github.com/mapbox/mapbox-gl-native/pull/11337))

## 3.7.5 - February 16, 2018

* Fixed an issue where requesting location services permission would trigger an unrecoverable loop. ([#11229](https://github.com/mapbox/mapbox-gl-native/pull/11229))

## 3.7.4 - February 12, 2018

* Added the `MGLTileSourceOptionTileCoordinateBounds` option to create an `MGLTileSource` that only supplies tiles within a specific geographic bounding box. ([#11141](https://github.com/mapbox/mapbox-gl-native/pull/11141))
* Fixed an issue that caused `-[MGLMapSnapshotter pointForCoordinate:]` to return the wrong point. ([#11035](https://github.com/mapbox/mapbox-gl-native/pull/11035))

## 3.7.3 - January 10, 2018

* Fixed a crash while zooming while annotations are present on the map. ([#10791](https://github.com/mapbox/mapbox-gl-native/pull/10791))
* CJK characters can be displayed in a locally installed font or a custom font bundled with the application, reducing map download times. Specify the font name using the `MGLIdeographicFontFamilyName` key in the application’s Info.plist file. ([#10522](https://github.com/mapbox/mapbox-gl-native/pull/10522))
* Fixed a hang that could occur if the application makes many changes to user defaults immediately after launching. ([#10803](https://github.com/mapbox/mapbox-gl-native/pull/10803))

## 3.7.2 - December 21, 2017

### Packaging

* Reduced the file size of the dSYM by removing the i386 architecture. Support for the i386 architecture (used by 32-bit simulators) will also be removed from the framework itself in a future release. ([#10781](https://github.com/mapbox/mapbox-gl-native/pull/10781))

### Other changes

* Fixed an issue where removing a `MGLOpenGLStyleLayer` from a map might result in a crash. ([#10765](https://github.com/mapbox/mapbox-gl-native/pull/10765))
* Added documentation for usage of coordinate bounds that cross the anti-meridian. ([#9804](https://github.com/mapbox/mapbox-gl-native/issues/9804))
* Removed duplicated variables in `MGLMapSnapshotter`. ([#10702](https://github.com/mapbox/mapbox-gl-native/pull/10702))

## 3.7.1 - December 6, 2017

### Packaging

* Renamed this SDK from Mapbox iOS SDK to Mapbox Maps SDK for iOS. ([#10610](https://github.com/mapbox/mapbox-gl-native/pull/10610))

### Annotations

* Fixed incorrect hit targets for `MGLAnnotationImage`-backed annotations that caused `-[MGLMapViewDelegate mapView:didSelectAnnotation:]` to be called unnecessarily. ([#10538](https://github.com/mapbox/mapbox-gl-native/pull/10538))

### Other changes

* Fixed an issue that caused  `MGLMapView.minimumZoomLevel` to not be set. ([#10596](https://github.com/mapbox/mapbox-gl-native/pull/10596))

## 3.7.0 - Novemeber 13, 2017

### Networking and storage

* Added a new `MGLMapSnapshotter` class for capturing rendered map images from an `MGLMapView`’s camera. ([#9891](https://github.com/mapbox/mapbox-gl-native/pull/9891))
* Reduced the time it takes to create new `MGLMapView` instances in some cases. ([#9864](https://github.com/mapbox/mapbox-gl-native/pull/9864))
* Added support for forced cache revalidation that will eliminate flickering that was sometimes visible for certain types of tiles (e.g., traffic tiles). ([#9670](https://github.com/mapbox/mapbox-gl-native/pull/9670), [#9103](https://github.com/mapbox/mapbox-gl-native/issues/9103))
* Improved the performance of the SDK when parsing vector tile data used to render the map. ([#9312](https://github.com/mapbox/mapbox-gl-native/pull/9312))

### Styles

* Added a new type of source, represented by the `MGLImageSource` class at runtime, that displays a georeferenced image. ([#9110](https://github.com/mapbox/mapbox-gl-native/pull/9110))
* Setting a style using `MGLMapView`'s `styleURL` property now smoothly transitions from the previous style to the new style and maintains equivalent layers and sources along with their identifiers. ([#9256](https://github.com/mapbox/mapbox-gl-native/pull/9256))
* Added `MGLCircleStyleLayer.circlePitchAlignment` and `MGLSymbolStyleLayer.iconPitchAlignment` properties to control whether circles and symbols lie flat against a tilted map. ([#9426](https://github.com/mapbox/mapbox-gl-native/pull/9426), [#9479](https://github.com/mapbox/mapbox-gl-native/pull/9479))
* Added an `MGLSymbolStyleLayer.iconAnchor` property to control where an icon is anchored. ([#9849](https://github.com/mapbox/mapbox-gl-native/pull/9849))
* The `maximumTextWidth` and `textLetterSpacing` properties of `MGLSymbolStyleLayer` are now compatible with `MGLSourceStyleFunction`s and `MGLCompositeStyleFunction`s, allowing data-driven styling of these properties. ([#9870](https://github.com/mapbox/mapbox-gl-native/pull/9870))
* The `MGLSymbolStyleLayer.textAnchor`, `MGLSymbolStyleLayer.textJustification` and `MGLLineStyleLayer.lineJoin` properties are now compatible with `MGLSourceStyleFunction`s and `MGLCompositeStyleFunction`s, allowing data-driven styling of these properties. ([#9583](https://github.com/mapbox/mapbox-gl-native/pull/9583))
* Improved the legibility of labels that follow lines when the map is tilted. ([#9009](https://github.com/mapbox/mapbox-gl-native/pull/9009))
* Fixed an issue that could cause flickering when a translucent raster style layer was present. ([#9468](https://github.com/mapbox/mapbox-gl-native/pull/9468))
* Fixed an issue that could cause antialiasing between polygons on the same layer to fail if the fill layers used data-driven styling for the fill color. ([#9699](https://github.com/mapbox/mapbox-gl-native/pull/9699))
* The previously deprecated support for style classes has been removed. For interface compatibility, the API methods remain, but they are now non-functional.

### Annotations

* Fixed several bugs and performance issues related to the use of annotations backed by `MGLAnnotationImage`. The limits on the number and size of images and glyphs has been effectively eliminated and should now depend on hardware constraints. These fixes also apply to images used to represent icons in `MGLSymbolStyleLayer`. ([#9213](https://github.com/mapbox/mapbox-gl-native/pull/9213))
* Added an `overlays` property to `MGLMapView`. ([#8617](https://github.com/mapbox/mapbox-gl-native/pull/8617))
* Selecting an annotation no longer sets the user tracking mode to `MGLUserTrackingModeNone`. ([#10094](https://github.com/mapbox/mapbox-gl-native/pull/10094))
* Added `-[MGLMapView cameraThatFitsShape:direction:edgePadding:]` to get a camera with zoom level and center coordinate computed to fit a shape. ([#10107](https://github.com/mapbox/mapbox-gl-native/pull/10107))
* Added support selection of shape and polyline annotations.([#9984](https://github.com/mapbox/mapbox-gl-native/pull/9984))
* Fixed an issue where view annotations could be slightly misaligned. View annotation placement is now rounded to the nearest pixel. ([#10219](https://github.com/mapbox/mapbox-gl-native/pull/10219))
* Fixed an issue where a shape annotation callout was not displayed if the centroid was not visible. ([#10255](https://github.com/mapbox/mapbox-gl-native/pull/10255))

### User interaction

* Users of VoiceOver can now swipe left and right to navigate among visible places, points of interest, and roads. ([#9950](https://github.com/mapbox/mapbox-gl-native/pull/9950))
* Increased the default maximum zoom level from 20 to 22. ([#9835](https://github.com/mapbox/mapbox-gl-native/pull/9835))
* Fixed an issue where the same value was passed in as the `oldCamera` and `newCamera` parameters to the `-[MGLMapViewDelegate mapView:shouldChangeFromCamera:toCamera:]` method. ([#10433](https://github.com/mapbox/mapbox-gl-native/pull/10433))

### Other changes

* Added a Bulgarian localization. ([#10309](https://github.com/mapbox/mapbox-gl-native/pull/10309))
* Fixed an issue that could cause line label rendering glitches when the line geometry is projected to a point behind the plane of the camera. ([#9865](https://github.com/mapbox/mapbox-gl-native/pull/9865))
* Fixed an issue that could cause a crash when using `-[MGLMapView flyToCamera:completionHandler:]` and related methods with zoom levels at or near the maximum value. ([#9381](https://github.com/mapbox/mapbox-gl-native/pull/9381))
* Added `-[MGLMapView showAttribution:]` to allow custom attribution buttons to show the default attribution interface. ([#10085](https://github.com/mapbox/mapbox-gl-native/pull/10085))
* Fixed a conflict between multiple copies of SMCalloutView in a project. ([#10183](https://github.com/mapbox/mapbox-gl-native/pull/10183))
* Fixed a crash when enabling the scale bar in iOS 8. ([#10241](https://github.com/mapbox/mapbox-gl-native/pull/10241))

## 3.6.4 - September 25, 2017

* Fixed an issue where stale (but still valid) map data could be ignored in offline mode. ([#10012](https://github.com/mapbox/mapbox-gl-native/pull/10012))

## 3.6.3 - September 15, 2017

* Added the option to display an always-on heading indicator with the default user location annotation, controlled via the `MGLMapView.showsUserHeadingIndicator` property. ([#9886](https://github.com/mapbox/mapbox-gl-native/pull/9886))
* Fixed an issue where user heading tracking mode would update too frequently. ([#9845](https://github.com/mapbox/mapbox-gl-native/pull/9845))
* Added support for iOS 11 location usage descriptions. ([#9869](https://github.com/mapbox/mapbox-gl-native/pull/9869))
* Fixed an issue where `MGLUserLocation.location` did not follow its documented initialization behavior. This property will now properly return `nil` until the user’s location has been determined. ([#9639](https://github.com/mapbox/mapbox-gl-native/pull/9639))
* `MGLMapView`’s `minimumZoomLevel` and `maximumZoomLevel` properties are now available in Interface Builder’s Attributes inspector. ([#9729](https://github.com/mapbox/mapbox-gl-native/pull/9729))
* Deprecated `+[MGLStyle trafficDayStyleURL]` and `+[MGLStyle trafficNightStyleURL]` with no replacement method. To use the Traffic Day and Traffic Night styles going forward, we recommend that you use the underlying URL. ([#9918](https://github.com/mapbox/mapbox-gl-native/pull/9918))
* Fixed a crash that sometimes occurred when a map view's view controller was deallocated. ([#9995](https://github.com/mapbox/mapbox-gl-native/pull/9995))

## 3.6.2 - August 18, 2017

* Added an `MGLStyle.localizesLabels` property, off by default, that localizes any Mapbox Streets–sourced symbol layer into the user’s preferred language. ([#9582](https://github.com/mapbox/mapbox-gl-native/pull/9582))
* Added an additional camera method to MGLMapView that accepts an edge padding parameter. ([#9651](https://github.com/mapbox/mapbox-gl-native/pull/9651))
* Fixed an issue with the scaling of the user location annotation’s horizontal accuracy indicator. ([#9721](https://github.com/mapbox/mapbox-gl-native/pull/9721))
* Fixed an issue that caused `-[MGLShapeSource featuresMatchingPredicate:]` and `-[MGLVectorSource featuresInSourceLayersWithIdentifiers:predicate:]` to always return an empty array. ([#9784](https://github.com/mapbox/mapbox-gl-native/pull/9784))

## 3.6.1 - July 28, 2017

* Reduced the size of the dynamic framework by optimizing symbol visibility. ([#7604](https://github.com/mapbox/mapbox-gl-native/pull/7604))
* Fixed an issue where the attribution button would have its custom tint color reset when the map view received a tint color change notification, such as when an alert controller was presented. ([#9598](https://github.com/mapbox/mapbox-gl-native/pull/9598))
* Improved the behavior of zoom gestures when the map reaches the minimum zoom limit. ([#9626](https://github.com/mapbox/mapbox-gl-native/pull/9626))
* Fixed an issue where tilt gesture was triggered with two fingers aligned vertically and panning down. ([#9571](https://github.com/mapbox/mapbox-gl-native/pull/9571))
* Bitcode symbol maps (.bcsymbolmap files) are now included with the dynamic framework. ([#9613](https://github.com/mapbox/mapbox-gl-native/pull/9613))

## 3.6.0 - June 29, 2017

### Packaging

* Xcode 8.0 or higher is now recommended for using this SDK. ([#8775](https://github.com/mapbox/mapbox-gl-native/pull/8775))
* Fixed an issue in the static framework where localizations would never load. ([#9074](https://github.com/mapbox/mapbox-gl-native/pull/9074))
* Updated MGLMapView’s logo view to display [the new Mapbox logo](https://www.mapbox.com/blog/new-mapbox-logo/). ([#8771](https://github.com/mapbox/mapbox-gl-native/pull/8771), [#8773](https://github.com/mapbox/mapbox-gl-native/pull/8773))
* Added a Hungarian localization. ([#9347](https://github.com/mapbox/mapbox-gl-native/pull/9347))

### Styles

* Added support for 3D extrusion of buildings and other polygonal features via the `MGLFillExtrusionStyleLayer` class and the `fill-extrusion` layer type in style JSON. ([#8431](https://github.com/mapbox/mapbox-gl-native/pull/8431))
* MGLMapView and MGLTilePyramidOfflineRegion now default to version 10 of the Mapbox Streets style. Similarly, several style URL class methods of MGLStyle return URLs to version 10 styles. Unversioned variations of these methods are no longer deprecated. `MGLStyleDefaultVersion` should no longer be used with any style other than Streets. ([#6301](https://github.com/mapbox/mapbox-gl-native/pull/6301))
* Added class methods to MGLStyle that correspond to the new [Traffic Day and Traffic Night](https://www.mapbox.com/blog/live-traffic-maps/) styles. ([#6301](https://github.com/mapbox/mapbox-gl-native/pull/6301))
* MGLSymbolStyleLayer’s `iconImageName`, `iconScale`, `textFontSize`, `textOffset`, and `textRotation` properties can now be set to a source or composite function. ([#8544](https://github.com/mapbox/mapbox-gl-native/pull/8544), [#8590](https://github.com/mapbox/mapbox-gl-native/pull/8590), [#8592](https://github.com/mapbox/mapbox-gl-native/pull/8592), [#8593](https://github.com/mapbox/mapbox-gl-native/pull/8593))
* Fixed an issue where setting the `MGLVectorStyleLayer.predicate` property failed to take effect if the relevant source was not in use by a visible layer at the time. ([#8653](https://github.com/mapbox/mapbox-gl-native/pull/8653))
* Fixed an issue preventing programmatically added style layers from appearing in already cached tiles. ([#8954](https://github.com/mapbox/mapbox-gl-native/pull/8954))
* Fixed an issue causing a composite function’s highest zoom level stop to be misinterpreted. ([#8613](https://github.com/mapbox/mapbox-gl-native/pull/8613), [#8790](https://github.com/mapbox/mapbox-gl-native/pull/8790))
* Fixed an issue where re-adding a layer that had been previously removed from a style would reset its paint properties. Moved initializers for `MGLTileSource`, `MGLStyleLayer`, and `MGLForegroundStyleLayer` to their concrete subclasses; because these classes were already intended for initialization only via concrete subclasses, this should have no developer impact. ([#8626](https://github.com/mapbox/mapbox-gl-native/pull/8626))
* Fixed a crash that occurred when removing a source that was still being used by one or more style layers. Since this is a programming error, a warning is logged to the console instead. ([#9129](https://github.com/mapbox/mapbox-gl-native/pull/9129))
* Feature querying results now account for any changes to a feature’s size caused by a source or composite style function. ([#8665](https://github.com/mapbox/mapbox-gl-native/pull/8665))
* Fixed the behavior of composite functions that specify fractional zoom level stops. ([#9289](https://github.com/mapbox/mapbox-gl-native/pull/9289))
* Letter spacing is now disabled in Arabic text so that ligatures are drawn correctly. ([#9062](https://github.com/mapbox/mapbox-gl-native/pull/9062))
* Improved the performance of styles using source and composite style functions. ([#9185](https://github.com/mapbox/mapbox-gl-native/pull/9185), [#9257](https://github.com/mapbox/mapbox-gl-native/pull/9257))

### Annotations

* Added a new initializer to `MGLAnnotationView` so that it is possible to create a new instance with an associated annotation object. ([#9029](https://github.com/mapbox/mapbox-gl-native/pull/9029))
* Added a new `rotatesToMatchCamera` property to `MGLAnnotationView` that, when set to true, causes the annotation view to rotate along with the map's rotation angle giving the appearance that the annoation view is pinned to the map. ([#9147](https://github.com/mapbox/mapbox-gl-native/pull/9147))
* Fixed an issue causing a view-backed annotation to disappear immediately instead of animating when the annotation’s `coordinate` property is set to a value outside the current viewport. ([#8565](https://github.com/mapbox/mapbox-gl-native/pull/8565))
* Fixed an issue in which `MGLMapView` overrode the tint colors of its annotation views. ([#8789](https://github.com/mapbox/mapbox-gl-native/pull/8789))
* Fixed an issue causing annotation views to persist in the map’s annotation container view even after their associated annotations were removed. ([#9025](https://github.com/mapbox/mapbox-gl-native/pull/9025))
* The `MGLPolyline.coordinate` and `MGLPolygon.coordinate` properties now return the midpoint and centroid, respectively, instead of the first coordinate. ([#8713](https://github.com/mapbox/mapbox-gl-native/pull/8713))

### User interaction

* Added a scale bar to `MGLMapView` that indicates the scale of the map. ([#7631](https://github.com/mapbox/mapbox-gl-native/pull/7631))
* Fixed an issue causing the map to go blank during a flight animation that travels a very short distance. ([#9199](https://github.com/mapbox/mapbox-gl-native/pull/9199))
* Fixed an issue where gesture recognizers associated with map view interactivity were not disabled when their related interactions were disabled. ([#8304](https://github.com/mapbox/mapbox-gl-native/pull/8304))
* Fixed an issue preventing the Mapbox Telemetry confirmation dialog from appearing when opened from within a map view in a modal view controller. ([#9027](https://github.com/mapbox/mapbox-gl-native/pull/9027))
* Corrected the size of MGLMapView’s compass. ([#9060](https://github.com/mapbox/mapbox-gl-native/pull/9060))
* The Improve This Map button in the attribution action sheet now leads to a feedback tool that matches MGLMapView’s rotation and pitch. `-[MGLAttributionInfo feedbackURLAtCenterCoordinate:zoomLevel:]` no longer respects the feedback URL specified in TileJSON. ([#9078](https://github.com/mapbox/mapbox-gl-native/pull/9078))
* `-[MGLMapViewDelegate mapView:shouldChangeFromCamera:toCamera:]` can now block any panning caused by a pinch gesture. ([#9344](https://github.com/mapbox/mapbox-gl-native/pull/9344))
* If the user taps on the map while it is flying to the user’s location, the user dot no longer appears in the incorrect location. ([#7916](https://github.com/mapbox/mapbox-gl-native/pull/7916))
* Improved the responsiveness of the tilt gesture by reducing the initial recognition delay. ([#9386](https://github.com/mapbox/mapbox-gl-native/pull/9386))

### Other changes

* Fixed a crash that occurred when accessing the `MGLMultiPolygon.coordinate` property. ([#8713](https://github.com/mapbox/mapbox-gl-native/pull/8713))
* Fixed a crash or console spew when MGLMapView is initialized with a frame smaller than 64 points wide by 64 points tall. ([#8562](https://github.com/mapbox/mapbox-gl-native/pull/8562))
* Fixed an issue that caused the compass and scale bar to underlap navigation and tab bars. ([#7716](https://github.com/mapbox/mapbox-gl-native/pull/7716))
* The error passed into `-[MGLMapViewDelegate mapViewDidFailLoadingMap:withError:]` now includes a more specific description and failure reason. ([#8418](https://github.com/mapbox/mapbox-gl-native/pull/8418))
* Improved CPU and battery performance while animating a tilted map’s camera in an area with many labels. ([#9031](https://github.com/mapbox/mapbox-gl-native/pull/9031))
* Fixed an issue rendering polylines that contain duplicate vertices. ([#8808](https://github.com/mapbox/mapbox-gl-native/pull/8808))
* Added struct boxing to `MGLCoordinateSpan`, `MGLCoordinateBounds`, `MGLOfflinePackProgress`, and `MGLTransition`. ([#9343](https://github.com/mapbox/mapbox-gl-native/pull/9343))

## 3.5.4 - May 9, 2017

* Fixed an issue that caused view backed annotations to become detached from the map view during pan gestures combined with animations of annotation view size or when the annotation view had no size but contained subviews with a non-zero size. ([#8926](https://github.com/mapbox/mapbox-gl-native/pull/8926))

## 3.5.3 - May 2, 2017

* Fixed an issue that prevented the attribution `UIAlertController` from showing in modal hierarchies. ([#8837](https://github.com/mapbox/mapbox-gl-native/pull/8837))

## 3.5.2 - April 7, 2017

* Fixed an issue that caused a crash when the user location annotation was presenting a callout view and the map was moved. ([#8686](https://github.com/mapbox/mapbox-gl-native/pull/8686))
* This release was built with Xcode 8.3.1, which fixed [a significant bitcode issue](http://www.openradar.me/31302382) introduced in Xcode 8.3 that caused Mapbox iOS SDK 3.5.1 to be 2× larger than 3.5.0.

## 3.5.1 - April 5, 2017

* Fixed an issue that caused the return type of a map view delegate method to bridge incorrectly to applications written in Swift. ([#8541](https://github.com/mapbox/mapbox-gl-native/pull/8541))
* Fixed a crash that could occur when calling `-[MGLShapeSource featuresMatchingPredicate:]` or `-[MGLVectorSource featuresInSourceLayersWithIdentifiers:predicate:]`. ([#8553](https://github.com/mapbox/mapbox-gl-native/pull/8553))
* Fixed a crash that could occur after adding view-backed annotations to the map. ([#8513](https://github.com/mapbox/mapbox-gl-native/pull/8513))
* Renamed the “Data-Driven Styling” guide to “Using Style Functions at Runtime” and clarified the meaning of data-driven styling in the guide’s discussion of runtime style functions. ([#8627](https://github.com/mapbox/mapbox-gl-native/pull/8627))

## 3.5.0 - March 21, 2017

### Packaging

* The minimum deployment target for this SDK is now iOS 8. ([#8129](https://github.com/mapbox/mapbox-gl-native/pull/8129))
* Added support for the Carthage dependency manager. See [our website](https://www.mapbox.com/ios-sdk/) for setup instructions. ([#8257](https://github.com/mapbox/mapbox-gl-native/pull/8257))
* While running your application in the iOS Simulator, you will receive a notice in the console if a newer version of this SDK is available. ([#8282](https://github.com/mapbox/mapbox-gl-native/pull/8282))

### Internationalization

* Added support for right-to-left text and Arabic ligatures in labels. ([#6984](https://github.com/mapbox/mapbox-gl-native/pull/6984), [#7123](https://github.com/mapbox/mapbox-gl-native/pull/7123))
* Improved the line wrapping behavior of point-placed labels, especially labels written in Chinese and Japanese. ([#6828](https://github.com/mapbox/mapbox-gl-native/pull/6828), [#7446](https://github.com/mapbox/mapbox-gl-native/pull/7446))
* CJK characters now remain upright in vertically oriented labels that have line placement, such as road labels. ([#7114](https://github.com/mapbox/mapbox-gl-native/issues/7114))
* Added Catalan, Chinese (Simplified and Traditional), Dutch, Finnish, French, German, Japanese, Lithuanian, Polish, Portuguese (Brazilian), Russian, Spanish, Swedish, Ukrainian, and Vietnamese localizations. ([#7316](https://github.com/mapbox/mapbox-gl-native/pull/7316), [#7899](https://github.com/mapbox/mapbox-gl-native/pull/7899), [#7999](https://github.com/mapbox/mapbox-gl-native/pull/7999), [#8113](https://github.com/mapbox/mapbox-gl-native/pull/8113), [#8256](https://github.com/mapbox/mapbox-gl-native/pull/8256))

### Styles

* Added support for data-driven styling in the form of source and composite style functions. `MGLStyleFunction` is now an abstract class, with `MGLCameraStyleFunction` providing the behavior of `MGLStyleFunction` in previous releases. New `MGLStyleFunction` subclasses allow you to vary a style attribute by the values of attributes of features in the source. ([#7596](https://github.com/mapbox/mapbox-gl-native/pull/7596))
* Added `circleStrokeColor`, `circleStrokeWidth`, and `circleStrokeOpacity` properties to MGLCircleStyleLayer and support for corresponding properties in style JSON files. ([#7356](https://github.com/mapbox/mapbox-gl-native/pull/7356))
* Point-placed labels in symbol style layers are now placed at more optimal locations within polygons. ([#7465](https://github.com/mapbox/mapbox-gl-native/pull/7465))
* Fixed flickering that occurred when manipulating a style layer. ([#7616](https://github.com/mapbox/mapbox-gl-native/pull/7616))
* Symbol style layers can now render point collections (known as multipoints in GeoJSON). ([#7445](https://github.com/mapbox/mapbox-gl-native/pull/7445))
* Added a `transition` property to MGLStyle to customize the timing of changes to style layers. ([#7711](https://github.com/mapbox/mapbox-gl-native/pull/7711))
* Added properties to MGLStyleLayer subclasses to customize the timing of transitions between values of individual attributes. ([#8225](https://github.com/mapbox/mapbox-gl-native/pull/8225))
* Fixed an issue causing lines and text labels toward the top of the map view to appear blurry when the map is tilted. ([#7444](https://github.com/mapbox/mapbox-gl-native/pull/7444))
* Fixed incorrect interpolation of style functions in Boolean-typed style attributes. ([#7526](https://github.com/mapbox/mapbox-gl-native/pull/7526))
* Removed support for the `ref` property in layers in style JSON files. ([#7586](https://github.com/mapbox/mapbox-gl-native/pull/7586))
* Fixed an issue that collapsed consecutive newlines within text labels. ([#7446](https://github.com/mapbox/mapbox-gl-native/pull/7446))
* Fixed artifacts when drawing particularly acute line joins. ([#7786](https://github.com/mapbox/mapbox-gl-native/pull/7786))
* Fixed an issue in which a vector style layer predicate involving the `$id` key path would exclude all features from the layer. ([#7989](https://github.com/mapbox/mapbox-gl-native/pull/7989), [#7971](https://github.com/mapbox/mapbox-gl-native/pull/7971))
* Fixed an issue causing vector style layer predicates to be evaluated as if each feature had a `$type` attribute of 1, 2, or 3. The `$type` key path can now be compared to `Point`, `LineString`, or `Polygon`, as described in the documentation. ([#7971](https://github.com/mapbox/mapbox-gl-native/pull/7971))
* When setting an `MGLShapeSource`’s shape to an `MGLFeature` instance, any `UIColor` attribute value is now converted to the equivalent CSS string representation for use with `MGLInterpolationModeIdentity` in style functions. ([#8025](https://github.com/mapbox/mapbox-gl-native/pull/8025))
* An exception is no longer thrown if layers or sources are removed from a style before they are added. ([#7962](https://github.com/mapbox/mapbox-gl-native/pull/7962))
* Renamed MGLStyleConstantValue to MGLConstantStyleValue. For compatibility with previous releases, MGLStyleConstantValue is now an alias of MGLConstantStyleValue. ([#8090](https://github.com/mapbox/mapbox-gl-native/pull/8090))
* Fixed a crash that could occur when switching styles after adding an MGLSource to the style. ([#8298](https://github.com/mapbox/mapbox-gl-native/pull/8298))

### Annotations and user interaction

* Added a method to MGLMapViewDelegate, `-mapView:shouldChangeFromCamera:toCamera:`, that you can implement to restrict which parts the user can navigate to using gestures. ([#5584](https://github.com/mapbox/mapbox-gl-native/pull/5584))
* Annotations are no longer deselected when the map is panned or zoomed, even if the annotation moves out of the visible bounds. ([#8022](https://github.com/mapbox/mapbox-gl-native/pull/8022))
* Changing the coordinates of a point annotation no longer deselects the annotation. ([#8269](https://github.com/mapbox/mapbox-gl-native/pull/8269))
* Fixed an issue that could cause a crash when point annotations were added and removed while simultaneously querying source features. ([#8374](https://github.com/mapbox/mapbox-gl-native/pull/8374))
* Fixed an issue preventing MGLMapView from adding a polyline annotation with the same coordinates as a polygon annotation. ([#8355](https://github.com/mapbox/mapbox-gl-native/pull/8355))
* Fixed an issue where translucent, non-view-backed point annotations along tile boundaries would be drawn darker than expected. ([#6832](https://github.com/mapbox/mapbox-gl-native/pull/6832))
* Double-tap and two-finger tap gestures now zoom to the nearest integer zoom level. ([#8027](https://github.com/mapbox/mapbox-gl-native/pull/8027))
* The `MGLAnnotationView.annotation` property is now read-write. ([#8139](https://github.com/mapbox/mapbox-gl-native/pull/8139))
* Enabled the one-finger zoom gesture on iPad. To execute this gesture, tap twice; on second tap, hold your finger on the map and pan up to zoom in, or down to zoom out. ([#8379](https://github.com/mapbox/mapbox-gl-native/pull/8379))

### Networking and offline maps

* Offline pack notifications are now posted by `MGLOfflinePack` instances instead of the shared `MGLOfflineStorage` object. For backwards compatibility, the `userInfo` dictionary still indicates the pack’s state and progress. ([#7952](https://github.com/mapbox/mapbox-gl-native/pull/7952))
* Fixed a memory leak in MGLMapView. ([#7956](https://github.com/mapbox/mapbox-gl-native/pull/7956))
* Fixed an issue that could prevent a cached style from appearing while the device is offline. ([#7770](https://github.com/mapbox/mapbox-gl-native/pull/7770))
* Fixed an issue that could prevent a style from loading when reestablishing a network connection. ([#7902](https://github.com/mapbox/mapbox-gl-native/pull/7902))
* `MGLOfflineStorage` instances now support a delegate conforming to `MGLOfflineStorageDelegate`, which allows altering URLs before they are requested from the Internet. ([#8084](https://github.com/mapbox/mapbox-gl-native/pull/8084))

### Other changes

* Fixed an issue that, among other things, caused various islands to disappear at certain zoom levels. ([#7621](https://github.com/mapbox/mapbox-gl-native/pull/7621))
* Added a method to MGLMapView that allows you to specify a predicate when querying for visible features. ([#8256](https://github.com/mapbox/mapbox-gl-native/pull/8246))
* Fixed flickering that occurred when panning past the antimeridian. ([#7574](https://github.com/mapbox/mapbox-gl-native/pull/7574))
* Fixed an issue that sometimes caused crashes when the SDK interacted with the file system in the background. ([#8125](https://github.com/mapbox/mapbox-gl-native/pull/8125))
* Added a `MGLDistanceFormatter` class for formatting geographic distances. ([#7888](https://github.com/mapbox/mapbox-gl-native/pull/7888))
* Fixed an issue that was causing the system location indicator to stay on in background after telemetry was disabled. ([#7833](https://github.com/mapbox/mapbox-gl-native/pull/7833))
* Added support for predicates in rendered feature querying [8256](https://github.com/mapbox/mapbox-gl-native/pull/8246)
* Added a nightly build of the dynamic framework. ([#8337](https://github.com/mapbox/mapbox-gl-native/pull/8337))

## 3.4.2 - February 21, 2017

This is the final scheduled version of the Mapbox iOS SDK that supports iOS 7. ([#8129](https://github.com/mapbox/mapbox-gl-native/pull/8129))

* A programmatic change to an MGLMapView’s camera no longer resets the user tracking mode. ([#7856](https://github.com/mapbox/mapbox-gl-native/pull/7856))
* Improved the performance of trivial camera animations. ([#7125](https://github.com/mapbox/mapbox-gl-native/pull/7125))
* Added a guide detailing the built-in gesture recognizers and various ways to configure them. ([#7937](https://github.com/mapbox/mapbox-gl-native/pull/7937))

## 3.4.1 - January 25, 2017

* Fixed a build error in the static framework flavor of this SDK caused by a missing header. ([#7844](https://github.com/mapbox/mapbox-gl-native/pull/7844))
* Fixed an issue causing MGLMapView’s `camera`’s `heading` to be set to a negative value, indicating an undefined heading, when the map view faces northwest. The heading is now wrapped to between zero and 360 degrees, for consistency with MGLMapView’s `direction` property. ([#7724](https://github.com/mapbox/mapbox-gl-native/pull/7724))
* Fixed an issue where MGLMapView could initially flash black before loading. ([#7859](https://github.com/mapbox/mapbox-gl-native/pull/7859))
* Deprecated the style class methods in MGLStyle. ([#7785](https://github.com/mapbox/mapbox-gl-native/pull/7785))

## 3.4.0 - January 20, 2017

### Packaging

* Xcode 7.3 or above is required for using this SDK. ([#6059](https://github.com/mapbox/mapbox-gl-native/issues/6059))
* Clarified that the `-ObjC` linker flag is required for linking against the static framework distribution of this SDK. ([#6213](https://github.com/mapbox/mapbox-gl-native/pull/6213))
* The API reference has a sharper look. ([#7422](https://github.com/mapbox/mapbox-gl-native/pull/7422))
* Added documentation for the Info.plist keys used by this SDK. ([#6833](https://github.com/mapbox/mapbox-gl-native/pull/6833))

### Styles and data

* A new runtime styling API allows you to adjust the style and content of the base map dynamically. All the options available in [Mapbox Studio](https://www.mapbox.com/studio/) are now exposed via MGLStyle and subclasses of MGLStyleLayer and MGLSource. ([#5727](https://github.com/mapbox/mapbox-gl-native/pull/5727))
* MGLMapView’s `styleURL` property can now be set to an absolute file URL. ([#6026](https://github.com/mapbox/mapbox-gl-native/pull/6026))
* When creating an MGLShapeSource, you can now specify options for clustering point features within the shape source. Similarly, GeoJSON sources specified by the stylesheet at design time can specify the `cluster`, `clusterMaxZoom`, and `clusterRadius` attributes. ([#5724](https://github.com/mapbox/mapbox-gl-native/pull/5724))
* Added [quadkey](https://msdn.microsoft.com/en-us/library/bb259689.aspx) support and limited WMS support in raster tile URL templates. ([#5628](https://github.com/mapbox/mapbox-gl-native/pull/5628))
* When creating an MGLTileSource, you can now specify that the tile URLs use [TMS](https://en.wikipedia.org/wiki/Tile_Map_Service) coordinates by setting `MGLTileSourceOptionTileCoordinateSystem` to `MGLTileCoordinateSystemTMS`. TileJSON files can specify `"scheme": "tms"`. ([#2270](https://github.com/mapbox/mapbox-gl-native/pull/2270))
* Fixed an issue causing abstract MGLMultiPointFeature objects to be returned in feature query results. Now concrete MGLPointCollectionFeature objects are returned. MGLMultiPointFeature is now an alias of MGLPointCollectionFeature. ([#6742](https://github.com/mapbox/mapbox-gl-native/pull/6742))
* Fixed rendering artifacts and missing glyphs that occurred after viewing a large number of CJK characters on the map. ([#5908](https://github.com/mapbox/mapbox-gl-native/pull/5908))
* `-[MGLMapView resetPosition]` now resets to the current style’s default center coordinates, zoom level, direction, and pitch, if specified. ([#6127](https://github.com/mapbox/mapbox-gl-native/pull/6127))
* Fixed an issue where feature querying sometimes failed to return the expected features when the map was tilted. ([#6773](https://github.com/mapbox/mapbox-gl-native/pull/6773))
* MGLFeature’s `attributes` and `identifier` properties are now writable. ([#6728](https://github.com/mapbox/mapbox-gl-native/pull/6728))
* The action sheet that appears when tapping the information button in the bottom-right corner now lists the correct attribution for the current style. ([#5999](https://github.com/mapbox/mapbox-gl-native/pull/5999))
* Added support for MGLSymbolStyleLayer’s `textPitchAlignment` property and the corresponding style JSON property for improved street label legibility on a tilted map. ([#5288](https://github.com/mapbox/mapbox-gl-native/pull/5288))
* Added support for MGLSymbolStyleLayer’s `iconTextFit` and `iconTextFitPadding` properties and the corresponding style JSON properties, allowing the background of a shield to automatically resize to fit the shield’s text. ([#5334](https://github.com/mapbox/mapbox-gl-native/pull/5334))
* Added support for MGLSymbolStyleLayer’s `circlePitchScale` property and the corresponding style JSON property, allowing circle features in a tilted base map to scale or remain the same size as the viewing distance changes. ([#5576](https://github.com/mapbox/mapbox-gl-native/pull/5576))
* The `identifier` property of an MGLFeature may now be either a number or string. ([#5514](https://github.com/mapbox/mapbox-gl-native/pull/5514))
* If MGLMapView is unable to obtain or parse a style, it now calls its delegate’s `-mapViewDidFailLoadingMap:withError:` method. ([#6145](https://github.com/mapbox/mapbox-gl-native/pull/6145))
* Added the `-[MGLMapViewDelegate mapView:didFinishLoadingStyle:]` delegate method, which offers the earliest opportunity to modify the layout or appearance of the current style before the map view is displayed to the user. ([#6636](https://github.com/mapbox/mapbox-gl-native/pull/6636))
* Fixed crashes that could occur when loading a malformed stylesheet. ([#5736](https://github.com/mapbox/mapbox-gl-native/pull/5736))
* Fixed an issue causing stepwise zoom functions to be misinterpreted. ([#6328](https://github.com/mapbox/mapbox-gl-native/pull/6328))
* A source’s tiles are no longer rendered when the map is outside the source’s supported zoom levels. ([#6345](https://github.com/mapbox/mapbox-gl-native/pull/6345))
* Improved style parsing performance. ([#6170](https://github.com/mapbox/mapbox-gl-native/pull/6170))
* Improved feature querying performance. ([#6514](https://github.com/mapbox/mapbox-gl-native/pull/6514))
* Fixed an issue where shapes that cannot currently be visually represented as annotations were still shown on the map as point annotations. ([#6764](https://github.com/mapbox/mapbox-gl-native/issues/6764))

### User location

* The user dot now animates between user locations when user tracking is disabled. ([#6215](https://github.com/mapbox/mapbox-gl-native/pull/6215))
* To customize the appearance of the user location annotation, subclass the newly added MGLUserLocationAnnotationView class and implement `-[MGLMapViewDelegate mapView:viewForAnnotation:]`. ([#5882](https://github.com/mapbox/mapbox-gl-native/pull/5882))
* `-[MGLMapView viewForAnnotation:]` now returns the user location annotation view when given the user location annotation. ([#6957](https://github.com/mapbox/mapbox-gl-native/pull/6957))
* Fixed an issue causing the user dot’s accuracy ring to wobble while zooming in and out. ([#6019](https://github.com/mapbox/mapbox-gl-native/pull/6019))
* Heading accuracy indicator sizing has been changed to appear more precise. ([#6120](https://github.com/mapbox/mapbox-gl-native/pull/6120))
* Fixed an issue that caused the map to not update to reflect the centerOffset when the user location was tracked. ([#6216](https://github.com/mapbox/mapbox-gl-native/pull/6216))

### Annotations

* Added new methods to MGLMultiPoint for changing the vertices along a polyline annotation or the exterior of a polygon annotation. ([#6565](https://github.com/mapbox/mapbox-gl-native/pull/6565))
* Added new APIs to MGLMapView to query for visible annotations. Combined with `-[MGLMapView viewForAnnotation:]`, these APIs can be used to access all visible annotation views. ([#6061](https://github.com/mapbox/mapbox-gl-native/pull/6061))
* Shape, feature, and annotation classes now conform to NSSecureCoding. ([#6559](https://github.com/mapbox/mapbox-gl-native/pull/6559))
* Fixed an issue causing offscreen annotation views to be updated even when they were in the reuse queue. ([#5987](https://github.com/mapbox/mapbox-gl-native/pull/5987))
* Fixed an issue preventing MGLAnnotationView from animating when its coordinate changes. ([#6215](https://github.com/mapbox/mapbox-gl-native/pull/6215))
* Fixed an issue causing the wrong annotation view to be selected when tapping an annotation view with a center offset applied. ([#5931](https://github.com/mapbox/mapbox-gl-native/pull/5931))
* Fixed an issue that assigned annotation views to polyline and polygon annotations. ([#5770](https://github.com/mapbox/mapbox-gl-native/pull/5770))
* Fixed an issue causing the callout view to be dismissed when panning around. ([#6676](https://github.com/mapbox/mapbox-gl-native/pull/6676))
* Per documentation, the first and last coordinates in an MGLPolygon must be identical in order for the polygon to draw correctly. The same is true for an MGLPolygon’s interior polygon. ([#5514](https://github.com/mapbox/mapbox-gl-native/pull/5514))
* To make an MGLPolyline or MGLPolygon span the antimeridian, specify coordinates with longitudes greater than 180° or less than −180°. ([#6088](https://github.com/mapbox/mapbox-gl-native/pull/6088))
* Various method arguments that are represented as C arrays of `CLLocationCoordinate2D` instances have been marked `const` to streamline bridging to Swift. ([#7215](https://github.com/mapbox/mapbox-gl-native/pull/7215))
* Fixed an issue that caused an annotation view to disappear if it isn’t created using the annotation view reuse queue. ([#6485](https://github.com/mapbox/mapbox-gl-native/pull/6485))
* Fixed an issue that could reset user-added transformations on annotation views. ([#6166](https://github.com/mapbox/mapbox-gl-native/pull/6166))
* Improved the performance of relocating a non-view-backed point annotation by changing its `coordinate` property. ([#5385](https://github.com/mapbox/mapbox-gl-native/pull/5385))
* Fixed an issue that caused an assertion failure if a `MGLShapeCollection` (a GeoJSON GeometryCollection) was created with an empty array of shapes. ([#7632](https://github.com/mapbox/mapbox-gl-native/pull/7632))
* Improved the precision of annotations at zoom levels greater than 18. ([#5517](https://github.com/mapbox/mapbox-gl-native/pull/5517))

### Networking and offline maps

* Fixed an issue preventing an MGLMapView from loading tiles while an offline pack is downloading. ([#6446](https://github.com/mapbox/mapbox-gl-native/pull/6446))
* Fixed a crash that could occur when the device is disconnected while downloading an offline pack. ([#6293](https://github.com/mapbox/mapbox-gl-native/pull/6293))
* Fixed a crash that occurred when encountering a rate-limit error in response to a network request. ([#6223](https://github.com/mapbox/mapbox-gl-native/pull/6223))
* Fixed an issue causing an MGLOfflinePack’s progress to continue to update after calling `-suspend`. ([#6186](https://github.com/mapbox/mapbox-gl-native/pull/6186))
* Fixed an issue preventing cached annotation images from displaying while the device is offline. ([#6358](https://github.com/mapbox/mapbox-gl-native/pull/6358))
* Added support for an `MGLMapboxAPIBaseURL` key in an app's `Info.plist` in order to customize the base URL used for retrieving map data, styles, and other resources. ([#6709](https://github.com/mapbox/mapbox-gl-native/pull/6709))
* Query parameters are no longer stripped from mapbox: URLs used as resource URLs. ([#6182](https://github.com/mapbox/mapbox-gl-native/pull/6182), [#6432](https://github.com/mapbox/mapbox-gl-native/pull/6432))
* Database errors are now logged to the console. ([#6291](https://github.com/mapbox/mapbox-gl-native/pull/6291))

### Other changes

* Raster tiles such as those from Mapbox Satellite are now cached, eliminating flashing while panning back and forth. ([#7091](https://github.com/mapbox/mapbox-gl-native/pull/7091))
* Improved the performance of symbol style layers. ([#7025](https://github.com/mapbox/mapbox-gl-native/pull/7025))
* As the user zooms in, tiles from lower zoom levels are scaled up until tiles for higher zoom levels are loaded. ([#5143](https://github.com/mapbox/mapbox-gl-native/pull/5143))
* Notification names and user info keys are now string enumeration values for ease of use in Swift. ([#6794](https://github.com/mapbox/mapbox-gl-native/pull/6794))
* MGLMapDebugOverdrawVisualizationMask no longer has any effect in Release builds of the SDK. This debug mask has been disabled for performance reasons. ([#5555](https://github.com/mapbox/mapbox-gl-native/pull/5555))
* Fixed a typo in the documentation for the MGLCompassDirectionFormatter class. ([#5879](https://github.com/mapbox/mapbox-gl-native/pull/5879))
* The UITapGestureRecognizer on MGLMapView that is used for selecting annotations now fails if a tap does not select an annotation. ([#7246](https://github.com/mapbox/mapbox-gl-native/pull/7246))
* Fixed issues related to the visibility of sources in viewports less than 512 pixels wide or tall. ([#7438](https://github.com/mapbox/mapbox-gl-native/pull/7438))

## 3.3.7 - November 17, 2016

* This version is the same as 3.3.6 but it is built with Xcode 8 that produces a smaller binary. Developers using this version in Swift applications built with Xcode 7.3.1 should use the  unstripped, `*-symbols` framework.

## 3.3.6 - November 9, 2016

* Fixed a crash that occurred during low-memory situations when multiple instances of MGLMapView were in the view hierarchy. The speculative fix in v3.3.5 has been reverted. ([#6972](https://github.com/mapbox/mapbox-gl-native/pull/6972))

## 3.3.5 - November 2, 2016

* Speculatively fixed an OpenGL rendering crash. ([#6844](https://github.com/mapbox/mapbox-gl-native/pull/6844))
* Fixed an issue with symbols not being properly stripped from the dynamic framework. The dSYM file included with the standard dynamic framework in previous releases (e.g., `mapbox-ios-sdk-3.3.4-dynamic.zip` or the `Mapbox-iOS-SDK` pod) could not be used to symbolicate crashes. ([#6531](https://github.com/mapbox/mapbox-gl-native/pull/6531))
* Simulator architecture slices are included in the included dSYM file, allowing you to symbolicate crashes that occur in the Simulator. ([#5740](https://github.com/mapbox/mapbox-gl-native/pull/5740))
* Fixed a crash that sometimes occurred when initializing an MGLMapView. ([#5932](https://github.com/mapbox/mapbox-gl-native/pull/5932))

## 3.3.4 - August 8, 2016

* Fixed an issue that caused the user dot to be selected when tapping an annotation that lies within the user dot’s accuracy circle. First attempt was [#5816](https://github.com/mapbox/mapbox-gl-native/pull/5816) in v3.3.2, which excluded the pulsing halo but not the accuracy circle. ([#5894](https://github.com/mapbox/mapbox-gl-native/pull/5894))

## 3.3.3 - July 29, 2016

* Fixed an issue where the style zoom levels were not respected when deciding when to render a layer. ([#5811](https://github.com/mapbox/mapbox-gl-native/issues/5811))

## 3.3.2 - July 28, 2016

* Speculatively fixed a crash that occurred when initializing an MGLMapView on iOS 7.x. ([#5791](https://github.com/mapbox/mapbox-gl-native/pull/5791))
* View-backed annotations no longer prevent the user from starting to pan the map. ([#5813](https://github.com/mapbox/mapbox-gl-native/pull/5813))
* Fixed an issue that caused the user dot to be selected when tapping an annotation that lies within the user dot’s accuracy circle. ([#5816](https://github.com/mapbox/mapbox-gl-native/pull/5816))

## 3.3.1 - July 19, 2016

* Fixed a crash that occurred when a sprite URL lacks a file extension. See [this comment](https://github.com/mapbox/mapbox-gl-native/issues/5722#issuecomment-233701251) to determine who may be affected by this bug. ([#5723](https://github.com/mapbox/mapbox-gl-native/pull/5723))
* Fixed an issue causing overlapping polylines and polygons to be drawn in undefined z-order. Shapes are always drawn in the order they are added to the map, from the oldest on the bottom to the newest on the top. ([#5710](https://github.com/mapbox/mapbox-gl-native/pull/5710))
* Fixed an issue preventing MGLMapView from changing its viewport when a single annotation was passed into `-[MGLMapView showAnnotations:animated:]`. ([#5693](https://github.com/mapbox/mapbox-gl-native/pull/5693))
* Fixed an issue causing polyline and polygon annotations to disappear when the zoom level is one less than the maximum zoom level. ([#5418](https://github.com/mapbox/mapbox-gl-native/pull/5418))
* Fixed a crash that occurred when a style or other resource URL has a query string. ([#5554](https://github.com/mapbox/mapbox-gl-native/pull/5554))
* If you subclass MGLAnnotationView, your implementation of `-setSelected:animated:` is now called with the correct value in the `animated` parameter, making it possible to animate a deselection. ([#5677](https://github.com/mapbox/mapbox-gl-native/pull/5677))
* The compass, Mapbox logo, and attribution button now accommodate the containing map view’s content insets. If your interface elements partially overlap the map view but do not affect the top and bottom layout guides, set the `automaticallyAdjustsScrollViewInsets` property to `NO` and set the `contentInset` property to a suitable value. ([#5671](https://github.com/mapbox/mapbox-gl-native/pull/5671))
* Added a property to MGLOfflineStorage, `countOfBytesCompleted`, that indicates the disk space occupied by all cached and offline resources. ([#5585](https://github.com/mapbox/mapbox-gl-native/pull/5585))

## 3.3.0 - July 14, 2016

### Styles and data

- Added methods to MGLMapView for obtaining the underlying map data rendered by the current style, along with additional classes to represent complex geometry in that data. ([#5110](https://github.com/mapbox/mapbox-gl-native/pull/5110))
- Improved performance viewing regions with large landcover polygons when viewing a style that uses the Mapbox Streets source. ([#2444](https://github.com/mapbox/mapbox-gl-native/pull/2444))
- Fixed a memory leak when using raster resources. ([#5141](https://github.com/mapbox/mapbox-gl-native/pull/5141))
- Rendering now occurs on the main thread, fixing a hang when calling `-[MGLMapView styleURL]` before the map view has fully loaded or while the application is in the background. ([#2909](https://github.com/mapbox/mapbox-gl-native/pull/2909))
- Added a `-reloadStyle:` action to MGLMapView to force a reload of the current style. ([#4728](https://github.com/mapbox/mapbox-gl-native/pull/4728))
- A more specific user agent string is now sent with style and tile requests. ([#4012](https://github.com/mapbox/mapbox-gl-native/pull/4012))
- Added a new option to `MGLMapDebugMaskOptions`, `MGLMapDebugOverdrawVisualizationMask`, that highlights overlapping drawing operations instead of the usual rendered output. ([#5403](https://github.com/mapbox/mapbox-gl-native/pull/5403))

### Interactivity

- The compass, user dot, and visible annotations are now accessible to VoiceOver users. ([#1496](https://github.com/mapbox/mapbox-gl-native/pull/1496))
- Added a method to MGLMapView, `-anchorPointForGesture:`, that you can override to anchor gestures at a point other than the user location. ([#5302](https://github.com/mapbox/mapbox-gl-native/pull/5302))
- Added a property to MGLMapView, `decelerationRate`, that allows you to speed up or slow down the drift animation at the end of a user gesture. You can also use this property to disable the drift animation entirely. ([#5504](https://github.com/mapbox/mapbox-gl-native/pull/5504))
- Improved responsiveness when zooming in then immediately panning around. ([#4595](https://github.com/mapbox/mapbox-gl-native/pull/4595))
- Added a new method, `-[MGLMapView cameraThatFitsCoordinateBounds:]`, to get a camera that you can pass into `-setCamera:` that fits the given coordinate bounds. ([#4790](https://github.com/mapbox/mapbox-gl-native/pull/4790))

### Annotations

- MGLPointAnnotation and custom MGLAnnotation implementations (but not MGLMultiPoint) can be backed by an MGLAnnotationView instead of an MGLAnnotationImage. MGLAnnotationView is a subclass of UIView, so you can use Core Animation and other familiar technologies with it. To associate an MGLAnnotation with an MGLAnnotationView, implement `-mapView:viewForAnnotation:` in your MGLMapViewDelegate class. ([#4801](https://github.com/mapbox/mapbox-gl-native/pull/4801))
- An MGLAnnotation can be relocated by changing its `coordinate` property in a KVO-compliant way. An MGLMultiPoint cannot be relocated. ([#3835](https://github.com/mapbox/mapbox-gl-native/pull/3835))
- Setting the `image` property of an MGLAnnotationImage to `nil` resets it to the default red pin image and reclaims resources that can be used to customize additional annotations. ([#3835](https://github.com/mapbox/mapbox-gl-native/pull/3835))
- An MGLPolygon can now have interior polygons, representing holes knocked out of the overall shape. ([#5110](https://github.com/mapbox/mapbox-gl-native/pull/5110))

### User location

- The user dot now moves smoothly between user location updates while user location tracking is disabled. ([#1582](https://github.com/mapbox/mapbox-gl-native/pull/1582))
- Fixed an issue preventing KVO change notifications from being generated on MGLMapView’s `userTrackingMode` key path when `-setUserTrackingMode:animated:` is called. ([#4724](https://github.com/mapbox/mapbox-gl-native/pull/4724))
- Fixed a crash setting MGLMapView’s `userLocationVerticalAlignment` property before a user location update has occurred. ([#5278](https://github.com/mapbox/mapbox-gl-native/pull/5278))
- Mapbox Telemetry is automatically disabled while the host application is running in the iOS Simulator. ([#4726](https://github.com/mapbox/mapbox-gl-native/pull/4726))

### Offline maps

- `MGLOfflinePackProgress` now indicates how many tiles have been downloaded and how much space they take up. ([#4874](https://github.com/mapbox/mapbox-gl-native/pull/4874))
- Fixed an issue where the tile cache could be included in iCloud backups on the first launch. ([#5124](https://github.com/mapbox/mapbox-gl-native/pull/5124), [#5601](https://github.com/mapbox/mapbox-gl-native/pull/5601))
- Suppressed “Unable to make space for entry” console spew. ([#4708](https://github.com/mapbox/mapbox-gl-native/pull/4708))
- Deprecated `-[MGLMapView emptyMemoryCache]`. ([#4725](https://github.com/mapbox/mapbox-gl-native/pull/4725))

### Packaging

- Improved the design of the generated API documentation. ([#5306](https://github.com/mapbox/mapbox-gl-native/pull/5306))
- Applications linking against the SDK static framework no longer need to add `-ObjC` to the Other Linker Flags (`OTHER_LDFLAGS`) build setting. If you previously added this flag solely for this SDK, removing the flag may potentially reduce the overall size of your application. ([#4641](https://github.com/mapbox/mapbox-gl-native/pull/4641))
- Removed the `armv7s` slice from the SDK to reduce its size. iPhone 5 and iPhone 5c automatically use the `armv7` slice instead. ([#4641](https://github.com/mapbox/mapbox-gl-native/pull/4641))
- The SDK is now localizable. No localizations are currently provided, other than English, but if you need a particular localization, you can install the SDK manually and drop a .lproj folder into the framework. ([#4783](https://github.com/mapbox/mapbox-gl-native/pull/4783))
- Removed unused SVG files from the SDK’s resource bundle. ([#4641](https://github.com/mapbox/mapbox-gl-native/pull/4641))

### Other changes

- Added category methods on NSValue for converting to and from the structure types defined in MGLGeometry.h. ([#4802](https://github.com/mapbox/mapbox-gl-native/pull/4802))
- Added NSFormatter subclasses for converting geographic coordinates and directions into display strings. ([#4802](https://github.com/mapbox/mapbox-gl-native/pull/4802))
- Added `MGLCoordinateInCoordinateBounds()`, a function that tests whether or not a coordinate is in a given bounds. ([#5053](https://github.com/mapbox/mapbox-gl-native/pull/5053))

## 3.2.3 - June 7, 2016

- Fixed an issue preventing `-[MGLMapViewDelegate mapViewDidFinishLoadingMap:]` from being called when returning to the view controller containing the map view from another view controller. ([#5164](https://github.com/mapbox/mapbox-gl-native/pull/5164))
- Declarations in the API documentation are shown in both Objective-C and Swift. ([realm/jazzy#530](https://github.com/realm/jazzy/pull/530))

## 3.2.2 - May 10, 2016

- Existing MGLStyle class methods that return default style URLs have been deprecated in favor of new methods that require an explicit style version parameter. The deprecated, unversioned methods continue to return version 8 of the respective styles and will not be updated as new versions of the styles are released. ([#4759](https://github.com/mapbox/mapbox-gl-native/pull/4759))
- Deprecated `+[MGLStyle emeraldStyleURL]` with no replacement method. To use the Emerald style going forward, we recommend that you use the underlying URL. ([#4759](https://github.com/mapbox/mapbox-gl-native/pull/4759))
- Added `+[MGLStyle outdoorsStyleURLWithVersion:]` for the new Outdoors style. ([#4759](https://github.com/mapbox/mapbox-gl-native/pull/4759))
- The Hybrid style is now called Satellite Streets. ([#4759](https://github.com/mapbox/mapbox-gl-native/pull/4759))

## 3.2.1 - April 20, 2016

- Fixed a hang that could occur if the host application attempts to set user defaults on a background queue. ([#4745](https://github.com/mapbox/mapbox-gl-native/pull/4745))
- User location heading updates now resume properly when an app becomes active again. ([#4674](https://github.com/mapbox/mapbox-gl-native/pull/4674))
- Fixed an issue causing hyperlinks in the documentation to be displayed as raw Markdown syntax when viewed in Xcode’s Quick Help popover or sidebar. ([#4760](https://github.com/mapbox/mapbox-gl-native/pull/4760))

## 3.2.0 - April 5, 2016

- If you’ve previously installed the SDK as a static framework, the installation workflow has changed to address issues when submitting your application to the App Store or installing it on a device. Upon upgrading to this version of the SDK, you’ll need to add Mapbox.bundle to the Copy Bundle Resources build phase and remove Mapbox.framework from the Embed Frameworks build phase. ([#4455](https://github.com/mapbox/mapbox-gl-native/pull/4455))
- Offline packs can now be downloaded to allow users to view specific regions of the map offline. A new MGLOfflineStorage class provides APIs for managing MGLOfflinePacks. ([#4221](https://github.com/mapbox/mapbox-gl-native/pull/4221))
- Tiles and other resources are cached in the same file that holds offline resources. The combined cache file is located in a subdirectory of the user’s Application Support directory, which means iOS will not delete the file when disk space runs low. ([#4377](https://github.com/mapbox/mapbox-gl-native/pull/4377))
- Fixed an issue where the map view’s center would always be calculated as if the view occupied the entire screen. ([#4504](https://github.com/mapbox/mapbox-gl-native/issues/4504))
- The user dot no longer disappears after panning the map across the antimeridian at low zoom levels. ([#4275](https://github.com/mapbox/mapbox-gl-native/pull/4275))
- The map no longer recoils when panning quickly at low zoom levels. ([#4214](https://github.com/mapbox/mapbox-gl-native/pull/4214))
- Fixed an issue causing the map to pan the wrong way when the user pinches unevenly. ([#4427](https://github.com/mapbox/mapbox-gl-native/pull/4427))
- The maximum zoom level is capped at 21 due to rendering issues at higher zoom levels. ([#4417](https://github.com/mapbox/mapbox-gl-native/pull/4417))
- An icon laid out along a line no longer appears if it would extend past the end of the line. Some one-way arrows no longer point the wrong way. ([#3839](https://github.com/mapbox/mapbox-gl-native/pull/3839))
- Fixed warping of dashed lines near sharp corners. ([#3914](https://github.com/mapbox/mapbox-gl-native/pull/3914))
- Telemetry location gathering now occurs only when the device is in motion. ([#4115](https://github.com/mapbox/mapbox-gl-native/pull/4115))
- An account’s monthly active users metric only counts a user once a map view is displayed to that user. ([#3713](https://github.com/mapbox/mapbox-gl-native/pull/3713))
- A .dSYM bundle is included with the dynamic framework to facilitate symbolication of crash logs.
- Updated documentation to reflect the requirement that you must embed the dynamic framework in the “Embedded Binaries” section in Xcode. ([#4011](https://github.com/mapbox/mapbox-gl-native/issues/4011))
- Polygons and polylines now default to using the map view’s tint color. ([#4028](https://github.com/mapbox/mapbox-gl-native/pull/4028))
- The user dot no longer lags when panning the map. ([#3683](https://github.com/mapbox/mapbox-gl-native/pull/3683))
- The Improve This Map tool now uses the same zoom level that is currently being shown in the map view. ([#4068](https://github.com/mapbox/mapbox-gl-native/pull/4068))
- Fixed a formatting issue in the documentation for `MGLCoordinateBoundsIsEmpty()`. ([#3958](https://github.com/mapbox/mapbox-gl-native/pull/3958))

## 3.1.2 - February 22, 2016

- You can once again install the static framework without manually linking several framework and library dependencies. ([#4029](https://github.com/mapbox/mapbox-gl-native/pull/4029))
- The location manager used by MGLMapView to show the user’s location is now paused when the application is sent to the background. ([#4034](https://github.com/mapbox/mapbox-gl-native/pull/4034))

## 3.1.1 - February 15, 2016

- Corrected the dynamic framework’s minimum deployment target to iOS 8.0. ([#3872](https://github.com/mapbox/mapbox-gl-native/pull/3872))
- Fixed Fabric compatibility. ([#3847](https://github.com/mapbox/mapbox-gl-native/pull/3847))
- Fixed a crash that can occur when reselecting an annotation. ([#3881](https://github.com/mapbox/mapbox-gl-native/pull/3881))
- Fixed an issue preventing the Latitude inspectable from working when it is set before setting the Zoom Level inspectable in Interface Builder. ([#3886](https://github.com/mapbox/mapbox-gl-native/pull/3886))
- Fixed an issue that incorrectly expanded the tappable area of an annotation and prevented the annotation’s alignment rect insets from having any effect on the tappable area. ([#3898](https://github.com/mapbox/mapbox-gl-native/pull/3898))
- Fixed an issue preventing `-[MGLMapViewDelegate mapView:tapOnCalloutForAnnotation:]` from being called when a non-custom callout view is tapped. ([#3875](https://github.com/mapbox/mapbox-gl-native/pull/3875))

## 3.1.0 - February 5, 2016

- The SDK is now distributed as a dynamic framework instead of a static library, resulting in a simpler installation workflow and significantly reduced download size. The framework contains both simulator and device content. If you install the dynamic framework manually, you’ll need to strip out the simulator content before submitting your application to the App Store due to [an Xcode bug](http://www.openradar.me/radar?id=6409498411401216); see the installation instructions included with the framework for details. ([#3183](https://github.com/mapbox/mapbox-gl-native/pull/3183))
- Fixed an issue causing the entire MGLMapView to leak. ([#3448](https://github.com/mapbox/mapbox-gl-native/pull/3448))
- `MGLMapView` methods that alter the viewport now accept optional completion handlers. ([#3090](https://github.com/mapbox/mapbox-gl-native/pull/3090))
- You can now modify an annotation’s image after adding the annotation to the map. ([#3146](https://github.com/mapbox/mapbox-gl-native/pull/3146))
- Tapping now selects annotations more reliably. Tapping near the top of a large annotation image now selects that annotation. An annotation image’s alignment insets influence how far away the user can tap and still select the annotation. For example, if your annotation image has a large shadow, you can keep that shadow from being tappable by excluding it from the image’s alignment rect. ([#3261](https://github.com/mapbox/mapbox-gl-native/pull/3261))
- Annotations remain visible after switching to a different style. ([#3049](https://github.com/mapbox/mapbox-gl-native/pull/3049))
- The minimum and maximum zoom levels can now be configured using the `minimumZoomLevel` and `maximumZoomLevel` properties, respectively. The map is no longer limited to zoom level 18: by default, the maximum zoom level is now 20, allowing for a more detailed map in urban areas. ([#3712](https://github.com/mapbox/mapbox-gl-native/pull/3712))
- A new method on MGLMapView, `-flyToCamera:withDuration:completionHandler:`, lets you transition between viewpoints along an arc as if by aircraft. ([#3171](https://github.com/mapbox/mapbox-gl-native/pull/3171), [#3301](https://github.com/mapbox/mapbox-gl-native/pull/3301))
- MGLMapCamera’s `altitude` values now match those of MKMapCamera. ([#3362](https://github.com/mapbox/mapbox-gl-native/pull/3362))
- MGLMapView properties like `centerCoordinate` and `camera` now offset the center to account for any translucent top or bottom bar. As a result, when user tracking is enabled and the map view is an immediate child of a view controller, the user dot is centered in the unobscured portion of the map view. To override this offset, modify the `contentInset` property; you may also need to set the containing view controller’s `automaticallyAdjustsScrollViewInsets` property to `NO`. ([#3583](https://github.com/mapbox/mapbox-gl-native/pull/3583))
- In user tracking mode, the user dot stays in a fixed position within MGLMapView while the map pans smoothly. A new property, `userLocationVerticalAlignment`, determines the user dot’s fixed position. ([#3589](https://github.com/mapbox/mapbox-gl-native/pull/3589))
- When the user tracking mode is set to `MGLUserTrackingModeFollowWithCourse`, an optional `targetCoordinate` is kept within sight at all times as the user changes location. This property, in conjunction with the `userLocationVerticalAlignment` property, may be useful for displaying the user’s progress toward a waypoint. ([#3680](https://github.com/mapbox/mapbox-gl-native/pull/3680))
- Heading or course tracking mode can now be enabled as soon as an MGLMapView is initialized. ([#3680](https://github.com/mapbox/mapbox-gl-native/pull/3680))
- Zooming and rotation gestures no longer disable user tracking mode. ([#3589](https://github.com/mapbox/mapbox-gl-native/pull/3589))
- User tracking mode starts out at a lower zoom level by default. ([#3589](https://github.com/mapbox/mapbox-gl-native/pull/3589))
- Fixed an issue with small map views not properly fitting annotations within bounds. ([#3407](https://github.com/mapbox/mapbox-gl-native/pull/3407))
- When the user rotates the map to within 7° of true north, the map view now snaps to true north. ([#3403](https://github.com/mapbox/mapbox-gl-native/pull/3403))
- The map view’s background can now be transparent or translucent, as long as the style’s background layer is transparent or translucent and `MGLMapView.opaque` is set to `NO`. ([#3096](https://github.com/mapbox/mapbox-gl-native/pull/3096))
- Documentation is now generated by [jazzy](https://github.com/realm/jazzy) instead of appledoc. ♪♫ ([#3203](https://github.com/mapbox/mapbox-gl-native/pull/3203))
- New API to provide a custom callout view to the map for annotations. ([#3456](https://github.com/mapbox/mapbox-gl-native/pull/3456))
- Made telemetry on/off setting available in-app. ([#3445](https://github.com/mapbox/mapbox-gl-native/pull/3445))
- Fixed an issue with users not being counted by Mapbox if they had disabled telemetry. ([#3495](https://github.com/mapbox/mapbox-gl-native/pull/3495))
- Fixed crash caused by MGLAnnotationImage with non-integer width or height ([#2198](https://github.com/mapbox/mapbox-gl-native/issues/2198))
- Fixed “include of non-modular header” errors in Swift projects managed by CocoaPods. ([#3679](https://github.com/mapbox/mapbox-gl-native/pull/3679))
- Avoids triggering the blue background location status bar when user has granted "when in use" permission. ([#3671](https://github.com/mapbox/mapbox-gl-native/issues/3671))
- Deprecated the `debugActive` property and `-toggleDebug` method on MGLMapView in favor of a new `debugMask` property that exposes individual style debugging options. ([#3742](https://github.com/mapbox/mapbox-gl-native/pull/3742))

## 3.0.1 - December 7, 2015

- Fixed CoreTelephony.framework crash. ([#3170](https://github.com/mapbox/mapbox-gl-native/pull/3170))
- Fixed an issue preventing the compass from responding to taps after the compass is moved programmatically. ([#3117](https://github.com/mapbox/mapbox-gl-native/pull/3117))
- CocoaPods is now distributed via a (static) framework. ([#3181](https://github.com/mapbox/mapbox-gl-native/issues/3181))

## 3.0.0 - November 23, 2015

- If you install this SDK via CocoaPods, CocoaPods version 0.38.0 or above is required. ([#2132](https://github.com/mapbox/mapbox-gl-native/pull/2132))
- The `styleID` property has been removed from MGLMapView. Instead, set the `styleURL` property to an NSURL in the form `mapbox://styles/STYLE_ID`. If you previously set the style ID in Interface Builder’s Attributes inspector, delete the `styleID` entry from the User Defined Runtime Attributes section of the Identity inspector, then set the new “Style URL” inspectable to a value in the form `mapbox://styles/STYLE_ID`. ([#2632](https://github.com/mapbox/mapbox-gl-native/pull/2632))
- Default styles such as Streets are no longer bundled with the SDK; instead, they are loaded at runtime from the style API on mapbox.com. As always, you can use these default styles with any valid access token, and Streets continues to be `MGLMapView`’s initial style. The `bundledStyleURLs` property on `MGLMapView` has been deprecated in favor of several class methods on `MGLStyle` that provide direct access to the default styles. ([#2746](https://github.com/mapbox/mapbox-gl-native/pull/2746))
- The SDK now builds with Bitcode enabled. A version of libMapbox.a with Bitcode disabled is also available. ([#2332](https://github.com/mapbox/mapbox-gl-native/issues/2332), [#3003](https://github.com/mapbox/mapbox-gl-native/pull/3003))
- The style URL can be set to a local resource: `asset://local-color.json` and `local-color.json` both resolve to a file named `local-color.json` in the application’s root folder. ([#3087](https://github.com/mapbox/mapbox-gl-native/pull/3087))
- The double-tap-drag gesture for zooming in and out is now consistent with the Google Maps SDK. ([#2153](https://github.com/mapbox/mapbox-gl-native/pull/2153))
- A new `MGLAnnotationImage.enabled` property allows you to disable touch events on individual annotations. ([#2501](https://github.com/mapbox/mapbox-gl-native/pull/2501))
- Fixed a rendering issue that caused one-way arrows along tile boundaries to point due east instead of in the direction of travel. ([#2530](https://github.com/mapbox/mapbox-gl-native/pull/2530))
- Fixed an issue that prevented zoom level–dependent style properties from updating after zooming programmatically with animation. ([#2951](https://github.com/mapbox/mapbox-gl-native/pull/2951))
- Performance and appearance improvements during annotation adds & removes. ([#1688](https://github.com/mapbox/mapbox-gl-native/issues/1688))
- Overall improved performance during renders by not rendering faster than necessary. ([#1975](https://github.com/mapbox/mapbox-gl-native/issues/1975))
- Fixed a rendering issue with styles that use the `background-pattern` property. ([#2531](https://github.com/mapbox/mapbox-gl-native/pull/2531))
- Fixed a crash when reusing a single `MGLMapView` across multiple `UIViewController`s. ([#2969](https://github.com/mapbox/mapbox-gl-native/pull/2969))
- Fixed a crash on iPod touch and other devices or simulators without a cell carrier. ([#2687](https://github.com/mapbox/mapbox-gl-native/issues/2687))
- Eliminated flickering when opening and closing an overlay, such as an alert or action sheet. ([#2309](https://github.com/mapbox/mapbox-gl-native/pull/2309))
- Labels can now line wrap on hyphens and other punctuation. ([#2598](https://github.com/mapbox/mapbox-gl-native/pull/2598))
- A new delegate callback was added for observing taps to annotation callout views. ([#2596](https://github.com/mapbox/mapbox-gl-native/pull/2596))
- `-mapViewRegionIsChanging:` is now sent to the map view’s delegate during gestures. ([#2700](https://github.com/mapbox/mapbox-gl-native/pull/2700))
- Improved gesture recognition while the map is tilted. ([#2770](https://github.com/mapbox/mapbox-gl-native/pull/2770))
- `-mapViewWillStartLoadingMap:` and `-mapViewDidFinishLoadingMap:` delegate methods now work. ([#2706](https://github.com/mapbox/mapbox-gl-native/pull/2706))
- Removed CoreTelephony.framework dependency. ([#2581](https://github.com/mapbox/mapbox-gl-native/pull/2581))
- Improved user location annotation responsiveness. ([#2643](https://github.com/mapbox/mapbox-gl-native/pull/2643))

## 2.1.2 - September 15, 2015

- Built with Xcode 6.4 to not yet trigger Bitcode compatibility until Xcode 7 stabilizes. ([#2332](https://github.com/mapbox/mapbox-gl-native/issues/2332))

## 2.1.1 - September 15, 2015

- Fixes for Xcode 7 and Bitcode. ([#2238](https://github.com/mapbox/mapbox-gl-native/pull/2238))

## 2.1.0 - September 14, 2015

- A two-finger vertical swipe now tilts the map into perspective mode. ([#2116](https://github.com/mapbox/mapbox-gl-native/pull/2116))
- A new `MGLMapCamera` API allows you to transition multiple viewpoint properties, including rotation and pitch, simultaneously with an optional custom duration and timing function. ([#2193](https://github.com/mapbox/mapbox-gl-native/pull/2193))
- A new user tracking mode, `MGLUserTrackingModeFollowWithCourse`, has been added for indicating the current direction of travel. ([#2068](https://github.com/mapbox/mapbox-gl-native/pull/2068))
- Version 8 (`v8`) of the [Mapbox GL style spec](https://www.mapbox.com/mapbox-gl-style-spec/) is now required. If you are using a custom `v7` style, it needs to be upgraded using [this migrator script](https://github.com/mapbox/mapbox-gl-style-spec/blob/mb-pages/migrations/v7.js). ([#2052](https://github.com/mapbox/mapbox-gl-native/pull/2052))
- Applications built with Mapbox GL no longer crash when Location Services launches them in background mode. ([#1821](https://github.com/mapbox/mapbox-gl-native/pull/1821), [#1869](https://github.com/mapbox/mapbox-gl-native/pull/1869))
- Fixed a crash when adding annotations to an `MGLMapView` inside `-viewDidLoad`. ([#1874](https://github.com/mapbox/mapbox-gl-native/pull/1874))
- The user location annotation view now indicates the location reading’s accuracy and the device’s heading. ([#2010](https://github.com/mapbox/mapbox-gl-native/pull/2010))
- Eliminated linker warnings and errors when building against the iOS 9.0 SDK in Xcode 7. ([#1962](https://github.com/mapbox/mapbox-gl-native/pull/1962))
- Worked around a bug in the iOS 9.0 SDK that caused a crash on launch. ([#1958](https://github.com/mapbox/mapbox-gl-native/pull/1958))
- User location tracking no longer sends `MGLMapView` into an invalid region on iOS 9. ([#1925](https://github.com/mapbox/mapbox-gl-native/pull/1925))
- Eliminated console spew in the iOS demo application that was related to Mapbox Metrics HTTP requests. ([#1937](https://github.com/mapbox/mapbox-gl-native/issues/1937))
- Implemented `-[MGLMapView showAnnotations:animated:]`. ([#2050](https://github.com/mapbox/mapbox-gl-native/pull/2050))
- Fixed a crash adding a shape annotation with zero points. ([#2098](https://github.com/mapbox/mapbox-gl-native/pull/2098))
- Debug mode now displays information useful for debugging the label collision algorithm. ([#1808](https://github.com/mapbox/mapbox-gl-native/pull/1808))
- Minor style updates. ([#1910](https://github.com/mapbox/mapbox-gl-native/pull/1910))
- The CocoaPods pod now contains a `README.md` file. ([#1886](https://github.com/mapbox/mapbox-gl-native/pull/1886))

## 2.0.0 - August 21, 2015

Repackaging 2.0.0-pre.1 as it contained no issues.

## 2.0.0-pre.1 - August 21, 2015

Repackaging 0.5.1 as the Mapbox iOS SDK 2.0.0 series.

## 0.5.1 - July 13, 2015

### iOS

- Added support for CocoaPods 0.38.0. ([#1876](https://github.com/mapbox/mapbox-gl-native/pull/1876))

## 0.5.0 - July 9, 2015

### Core

- Support for runtime marker imagery. ([#941](https://github.com/mapbox/mapbox-gl-native/pull/941))
- Added `Map::fitBounds()` for region-based viewport setting. ([#1092](https://github.com/mapbox/mapbox-gl-native/issues/1092))
- Added a raster satellite bundled style and improved raster rendering. ([#963](https://github.com/mapbox/mapbox-gl-native/issues/963))
- Improved round line joins for semi-transparent lines. ([#1839](https://github.com/mapbox/mapbox-gl-native/pull/1839))
- Improved map render lifecycle notifications. ([#1026](https://github.com/mapbox/mapbox-gl-native/issues/1026))
- Fixed a bug that caused annotations not to show at zoom level zero. ([#1279](https://github.com/mapbox/mapbox-gl-native/issues/1279))
- Fixed a bug with the ordering of shape layers. ([#1866](https://github.com/mapbox/mapbox-gl-native/pull/1866))
- Other bug fixes and performance improvements.

### iOS

- **Breaking:** Headers now make use of lightweight generics, eliminating many unnecessary casts when working with annotations in Swift 2.0 in Xcode 7. ([#1711](https://github.com/mapbox/mapbox-gl-native/pull/1711))
- **Breaking:** `-mapView:symbolNameForAnnotation:` has been removed from the `MGLMapViewDelegate` protocol. Implement `-mapView:imageForAnnotation:` instead, which accepts images at runtime. ([#941](https://github.com/mapbox/mapbox-gl-native/pull/941))
- **Breaking:** `MGLMapView.direction` is now expressed in terms of degrees clockwise from true north, as indicated in the documentation, rather than counterclockwise. ([#1789](https://github.com/mapbox/mapbox-gl-native/pull/1789))
- A Satellite style showing Mapbox Satellite imagery is now bundled with Mapbox GL. ([#1845](https://github.com/mapbox/mapbox-gl-native/pull/1845))
- Improved `UIView` tracking to the map. ([#1813](https://github.com/mapbox/mapbox-gl-native/pull/1813))
- Delegate method `-[MGLMapViewDelegate mapView:didFailToLocateUserWithError:]` now works. ([#1608](https://github.com/mapbox/mapbox-gl-native/pull/1608))
- It is now possible to fit the map’s viewport to a coordinate bounding box via `-[MGLMapView setVisibleCoordinateBounds:animated:]` or to a specific set of coordinates via `-[MGLMapView setVisibleCoordinates:count:edgePadding:animated:]`. ([#1783](https://github.com/mapbox/mapbox-gl-native/pull/1783), [#1795](https://github.com/mapbox/mapbox-gl-native/pull/1795))
- The logo and ℹ️ no longer disappear or get distorted after embedding MGLMapView in a different view, and you can now access these subviews directly via properties on MGLMapView. ([#1779](https://github.com/mapbox/mapbox-gl-native/pull/1779), [#1815](https://github.com/mapbox/mapbox-gl-native/pull/1815))
- Raster tiles now look sharper midway between two zoom levels. ([#1843](https://github.com/mapbox/mapbox-gl-native/pull/1843))
- Resetting the map rotation to north no longer also resets the user location tracking mode. ([#1809](https://github.com/mapbox/mapbox-gl-native/pull/1809))
- `-[MGLMapView convertPoint:toCoordinateFromView:]` now returns accurate coordinates on iPhone 6. ([#1827](https://github.com/mapbox/mapbox-gl-native/pull/1827))
- Fixed an issue in which `-[MGLMapView direction]` would sometimes return 360 instead of 0. ([#1829](https://github.com/mapbox/mapbox-gl-native/pull/1829))
- Build against iOS 8.4. ([#1868](https://github.com/mapbox/mapbox-gl-native/pull/1868))

## 0.4.0 - June 19, 2015

### Core

- Support for polyline and polygon shape annotations. ([#1655](https://github.com/mapbox/mapbox-gl-native/issues/1655))
- Improved placement and density of labels. ([#1666](https://github.com/mapbox/mapbox-gl-native/issues/1666), [blog](https://www.mapbox.com/blog/better-label-placement-mapbox-mobile/))
- Improved z-ordering appearance of point markers. ([#988](https://github.com/mapbox/mapbox-gl-native/issues/988))
- Fixed an issue in which certain features, such as roundabouts, were not rendered completely. ([#1725](https://github.com/mapbox/mapbox-gl-native/issues/1725))
- Many bug fixes and performance and stability improvements.
- Improved tests.

### iOS

- **Breaking:** `MGLMapView` no longer manages Mapbox access tokens directly; an access token cannot be passed in when initializing the map view. Instead, set `MGLMapboxAccessToken` to your access token in your app’s `Info.plist` file, or call `+[MGLAccountManager setAccessToken:]` before initializing the map view. If you were setting the access token inside an Interface Builder inspectable, also remove it from the User Defined Runtime Attributes section of the Identity inspector. ([#1553](https://github.com/mapbox/mapbox-gl-native/issues/1553))
- **Breaking:** `MGLAccountManager`'s `-setMapboxMetricsEnabledSettingShownInApp:` has been removed. If you implement a Mapbox Metrics switch inside your app, instead of inside a Settings bundle, set `MGLMapboxMetricsEnabledSettingShownInApp` to `YES` in the `Info.plist` file. ([#1553](https://github.com/mapbox/mapbox-gl-native/issues/1553))
- **Breaking:** `MGLMapView`'s `-mapID` has been renamed to `-styleID`. ([#1561](https://github.com/mapbox/mapbox-gl-native/issues/1561))
- Headers have been audited for nullability, improving type safety in both Objective-C and Swift 1.2 when compiling with Xcode 6.3 or above. ([#1578](https://github.com/mapbox/mapbox-gl-native/issues/1578))
- Fixed an issue in which the map would sometimes spin 180° while rotating the map with two fingers. ([#1453](https://github.com/mapbox/mapbox-gl-native/issues/1453))
- Added a shortcut to the Mapbox Metrics switch in `MGLMapView`'s action sheet that is attached to the ℹ️ button. ([#1611](https://github.com/mapbox/mapbox-gl-native/issues/1611))
- `MGLMapView` now supports Interface Builder designables. When you add an `MGLMapView` to a storyboard, it displays instructions for getting set up directly on the storyboard canvas. ([#1573](https://github.com/mapbox/mapbox-gl-native/issues/1573))
- The default title for the user location annotation is now “You Are Here”. You can customize the title by setting `mapView.userAnnotation.title`. ([#1559](https://github.com/mapbox/mapbox-gl-native/issues/1559))
- Internal use of the Reachability library has been cleaned up so that your app can include its own copy of Reachability. ([#1718](https://github.com/mapbox/mapbox-gl-native/issues/1718))
- Now distribute a binary stripped of debugging symbols by default with an optional, secondary symbols build. ([#1650](https://github.com/mapbox/mapbox-gl-native/issues/1650))

## 0.3.1 - May 15, 2015

- Temporarily removed `IBDesignable` support on iOS.

## 0.3.0 - May 14, 2015

- Initial iOS beta release.

Known issues:

- None.<|MERGE_RESOLUTION|>--- conflicted
+++ resolved
@@ -4,16 +4,13 @@
 
 ## master
 
-<<<<<<< HEAD
+### Styles and rendering
+
+* Fixed flickering on style change for the same tile set ([#15127](https://github.com/mapbox/mapbox-gl-native/pull/15127))
+
 ### Other changes
 
 * `MGLLoggingLevel` has been updated for better matching core log levels. Now can use `[MGLLoggingConfiguration sharedConfiguration].loggingLevel` to filter logs from core . [#15120](https://github.com/mapbox/mapbox-gl-native/pull/15120)
-=======
-### Styles and rendering
-
-* Fixed flickering on style change for the same tile set ([#15127](https://github.com/mapbox/mapbox-gl-native/pull/15127))
-
->>>>>>> dabf5d0c
 
 ## 5.2.0
 
