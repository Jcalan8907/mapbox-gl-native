# Changelog for Mapbox Maps SDK for iOS

Mapbox welcomes participation and contributions from everyone. Please read [CONTRIBUTING.md](../../CONTRIBUTING.md) to get started.

## 5.2.0

### Networking

* Added methods to clear the ambient cache, change the size of the ambient cache, and to delete and revalidate the database that contains the ambient cache and offline packs ([#14978](https://github.com/mapbox/mapbox-gl-native/pull/14978)):
  * `-[MGLOfflineStorage clearAmbientCacheWithCompletionHandler:]`
  * `-[MGLOfflineStorage invalidateAmbientCacheWithCompletionHandler:]`
  * `-[MGLOfflineStorage setMaximumAmbientCacheSize:withCompletionHandler:]`
  * `-[MGLOfflineStorage resetDatabaseWithCompletionHandler:]`
  * `-[MGLOfflineStorage invalidatePack:withCompletionHandler:]`

### Styles and rendering

* The `MGLIdeographicFontFamilyName` Info.plist key now also accepts an array of font family names, to customize font fallback behavior. It can also be set to a Boolean value of `NO` to force the SDK to typeset CJK characters in a remote font specified by `MGLSymbolStyleLayer.textFontNames`. ([#14862](https://github.com/mapbox/mapbox-gl-native/pull/14862))
* Hiragana and katakana are now included in the range of CJK glyphs that are rendered locally by default. ([#15009](https://github.com/mapbox/mapbox-gl-native/pull/15009))
* Fixed a map update bug caused by the render tiles and the render passes becoming unsynchronized. ([#15092](https://github.com/mapbox/mapbox-gl-native/pull/15092))
* Added the `-[MGLMapViewDelegate mapView:shouldRemoveStyleImage:]` method for optimizing style image caching. ([#14769](https://github.com/mapbox/mapbox-gl-native/pull/14769))
* Fixed style change transition regression caused by delayed setting of the updated layer properties. ([#15016](https://github.com/mapbox/mapbox-gl-native/pull/15016))
* Fixed an issue where layers with fill extrusions would be incorrectly rendered above other layers. ([#15065](https://github.com/mapbox/mapbox-gl-native/pull/15065))
* Improved feature querying performance. ([#14930](https://github.com/mapbox/mapbox-gl-native/pull/14930))
* Fixed a custom geometry source bug caused by using the outdated tiles after style update [#15112](https://github.com/mapbox/mapbox-gl-native/pull/15112)

<<<<<<< HEAD
### Other changes

* `[MGLLoggingConfiguration sharedConfiguration].loggingLevel` now can filter logs from core. [#15120](https://github.com/mapbox/mapbox-gl-native/pull/15120)

## 5.2.0
=======
### User interaction

* Fixed an issue where annotations could not be selected. ([#15130](https://github.com/mapbox/mapbox-gl-native/pull/15130))
* Fixed a bug where using the pinch gesture could result in an incorrect map center coordinate. ([#15097](https://github.com/mapbox/mapbox-gl-native/pull/15097))
* Fixed an issue where the two-finger tilt gesture would continue after lifting one finger. ([#14969](https://github.com/mapbox/mapbox-gl-native/pull/14969))
>>>>>>> 19aa8060

### Offline maps

* Ideographic glyphs from Chinese, Japanese, and Korean are no longer downloaded by default as part of offline packs; they are instead rendered on-device, saving bandwidth and storage while improving performance. ([#14176](https://github.com/mapbox/mapbox-gl-native/pull/14176))
* Fixed an issue where offline regions could report the wrong number of tiles. ([#14958](https://github.com/mapbox/mapbox-gl-native/pull/14958))

### Packaging

* Removed previously deprecated methods and properties that had been marked `unavailable`. ([#15000](https://github.com/mapbox/mapbox-gl-native/pull/15000))
* The downloaded zip file of this framework no longer contains a local podspec. ([#15027](https://github.com/mapbox/mapbox-gl-native/pull/15027))

### Other changes

* Added variants of several animated `MGLMapView` methods that accept completion handlers ([#14381](https://github.com/mapbox/mapbox-gl-native/pull/14381)):
  * `-[MGLMapView setVisibleCoordinateBounds:edgePadding:animated:completionHandler:]`
  * `-[MGLMapView setContentInset:animated:completionHandler:]`
  * `-[MGLMapView setUserTrackingMode:animated:completionHandler:]`
  * `-[MGLMapView setTargetCoordinate:animated:completionHandler:]`
  * `-[MGLMapView showAnnotations:edgePadding:animated:completionHandler:]`
  * `-[MGLMapView selectAnnotation:animated:completionHandler:]`
* Deprecated variants of the above methods without completion handlers. ([#14959](https://github.com/mapbox/mapbox-gl-native/pull/14959))
* Added `MGLMapView.compassView.visibility` and `MGLOrnamentVisibility` to allow configuration of compass visibility behavior. ([#15055](https://github.com/mapbox/mapbox-gl-native/pull/15055))
* Fixed a crash during network access. ([#15113](https://github.com/mapbox/mapbox-gl-native/pull/15113))
* Updated "map ID" to the more accurate term "tileset ID" in documentation; updated "style's Map ID" to the more accurate term "style URL". ([#15116](https://github.com/mapbox/mapbox-gl-native/pull/15116))

## 5.1.0 - June 19, 2019

### Styles and rendering

* Fixed a crash when a fill pattern in a style could not be found. ([#14696](https://github.com/mapbox/mapbox-gl-native/pull/14696))
* Fixed a rendering performance regression when rendering polylines. ([#14851](https://github.com/mapbox/mapbox-gl-native/pull/14851))
* Fixed a rendering performance regression introduced in 4.11.0. ([#14907](https://github.com/mapbox/mapbox-gl-native/pull/14907))
* Fixed an issue where symbols underneath opaque fill layers could be incorrectly drawn above such layers. ([#14839](https://github.com/mapbox/mapbox-gl-native/pull/14839))
* Fixed an issue where `MGLFillExtrusionStyleLayer` vertical gradients might not be rendered. ([#14808](https://github.com/mapbox/mapbox-gl-native/pull/14808))

### Other changes

* The `-[MGLMapView setCamera:withDuration:animationTimingFunction:edgePadding:completionHandler:]` method now adds the current value of the `MGLMapView.contentInset` property to the `edgePadding` parameter. ([#14813](https://github.com/mapbox/mapbox-gl-native/pull/14813))
* Setting `MGLMapView.contentInset` now moves the map’s focal point to the center of the content frame after insetting. ([#14664](https://github.com/mapbox/mapbox-gl-native/pull/14664))
* Fixed a feature querying bug caused by incorrect sort feature index calculation. ([#14884](https://github.com/mapbox/mapbox-gl-native/pull/14884))

## 5.0.0 - May 22, 2019

This release improves how monthly active users are counted. By upgrading to this release, you are opting into the changes outlined in [this blog post](https://www.mapbox.com/52219) and [#14421](https://github.com/mapbox/mapbox-gl-native/pull/14421).

There are no breaking API changes in this release.

### Styles and rendering

* Changed placement order of `MGLSymbolStyleLayer` to match the viewport-y order when `MGLSymbolStyleLayer.symbolZOrder` is set to `MGLSymbolZOrderViewportY`, allowing icons to overlap but not text. ([#14486](https://github.com/mapbox/mapbox-gl-native/pull/14486))
* Added `MGLSymbolStyleLayer.symbolSortKey` and `MGLSymbolZOrderAuto` to allow customization of symbol z-ordering. ([#14386](https://github.com/mapbox/mapbox-gl-native/pull/14386))

### Other changes

* Fixed an issue where `-[MGLMapView setVisibleCoordinates:count:edgePadding:direction:duration:animationTimingFunction:completionHandler:]` interpreted a negative `direction` as due north instead of maintaining the current direction. ([#14575](https://github.com/mapbox/mapbox-gl-native/pull/14575))

## 4.11.0 - May 15, 2019

### Styles and rendering

* Fixed a bug where some layers weren’t rendering correctly after panning. ([#14527](https://github.com/mapbox/mapbox-gl-native/pull/14527))
* Speculatively fixed a rare background crash when receiving a memory warning. ([#14383](https://github.com/mapbox/mapbox-gl-native/pull/14383))

### Annotations

* Fixed a bug with jittery callout views when using sprite-based annotations. ([#14445](https://github.com/mapbox/mapbox-gl-native/pull/14445))

### Other changes

* Fixed an Interface Builder crash when using an `MGLMapView` in a storyboard. ([#14379](https://github.com/mapbox/mapbox-gl-native/pull/14379))
* Fixed a bug that caused incorrect positioning of the attribution dialog after rotation. ([#14185](https://github.com/mapbox/mapbox-gl-native/pull/14185))
* Improved `MGLLocationManager` optional protocol properties bridging to Swift. ([#14477](https://github.com/mapbox/mapbox-gl-native/pull/14477))
* Fixed a layout constraints crash on iOS 9 when a view is removed from its superview. ([#14529](https://github.com/mapbox/mapbox-gl-native/pull/14529))

## 4.10.0 - April 17, 2019

### Styles and rendering

* Client-side text rendering of CJK ideographs is now enabled by default. ([#13988](https://github.com/mapbox/mapbox-gl-native/pull/13988))
* Fixed an issue that caused `MGL_FUNCTION` to ignore multiple formatting parameters when passed a `format` function as parameter. ([#14064](https://github.com/mapbox/mapbox-gl-native/pull/14064))
* Added `mgl_attributed:` expression operator, which concatenates `MGLAttributedExpression` objects for specifying rich text in the `MGLSymbolStyleLayer.text` property. ([#14094](https://github.com/mapbox/mapbox-gl-native/pull/14094))
* Fixed an issue that caused conditional expressions to crash when passed nested conditional expressions as parameters. ([#14181](https://github.com/mapbox/mapbox-gl-native/pull/14181))
* Added `-[MGLMapViewDelegate mapView:didFailToLoadImage:]` to load missing symbol icons in the style if they are not found. ([#14302](https://github.com/mapbox/mapbox-gl-native/pull/14302))
* Fixed a possible crash with certain expressions containing arguments that evaluate to a dictionary containing `NSArray` or `NSNumber` values. ([#14352](https://github.com/mapbox/mapbox-gl-native/pull/14352))
* Fixed a bug where non-opaque `UIColor` values were ignored when assigned to a style layer color property. ([#14406](https://github.com/mapbox/mapbox-gl-native/pull/14406))
* Speculatively fixed a bug where GL rendering could occur in the background. ([#14439](https://github.com/mapbox/mapbox-gl-native/pull/14439))

### Packaging

* Added a Galician localization. ([#14095](https://github.com/mapbox/mapbox-gl-native/pull/14095))
* Added support for building with Xcode 10.2 / iOS SDK 12.2. ([#14241](https://github.com/mapbox/mapbox-gl-native/pull/14241))

### Offline maps

* Fixed a bug that caused offline packs created prior to v4.0.0 to be marked as `MGLOfflinePackStateInactive`. ([#14188](https://github.com/mapbox/mapbox-gl-native/pull/14188))

### Other changes

* Added `MGLOrnamentPosition` enum and margin properties to customize scale bar, compass, logo, and attribution position within the map view. ([#13911](https://github.com/mapbox/mapbox-gl-native/pull/13911))
* Added an `MGLMapView.prefetchesTiles` property to configure lower-resolution tile prefetching behavior. ([#14031](https://github.com/mapbox/mapbox-gl-native/pull/14031))
* Speculatively fixed a performance issue seen on iOS 12.2, when an `MGLMapView` is repeatedly removed and re-added in a view hierarchy. ([#14264](https://github.com/mapbox/mapbox-gl-native/pull/14264))

## 4.9.0 - February 27, 2019

* Fixed a bug where setting `MGLMapView.userTrackingMode` to `MGLUserTrackingModeFollowWithHeading` or `MGLUserTrackingModeFollowWithCourse` would be ignored if the user’s location was not already available. ([#13849](https://github.com/mapbox/mapbox-gl-native/pull/13849))
* Improved tilt gesture performance. ([#13902](https://github.com/mapbox/mapbox-gl-native/pull/13902))
* Fixed a bug where `layoutSubviews` was always called on device rotation, regardless of the application's or top-most view controller's supported orientations. ([#13900](https://github.com/mapbox/mapbox-gl-native/pull/13900))
* Added `MGLNetworkConfiguration` class to customize the SDK's `NSURLSessionConfiguration` object. ([#13886](https://github.com/mapbox/mapbox-gl-native/pull/13886))

## 4.8.0 - January 30, 2019

### Styles and rendering

* Added an `MGLStyle.performsPlacementTransitions` property to control how long it takes for colliding labels to fade out. ([#13565](https://github.com/mapbox/mapbox-gl-native/pull/13565))
* Fixed a crash when casting large numbers in `NSExpression`. ([#13580](https://github.com/mapbox/mapbox-gl-native/pull/13580))
* Added the `-[MGLShapeSource leavesOfCluster:offset:limit:]`, `-[MGLShapeSource childrenOfCluster:]`, `-[MGLShapeSource zoomLevelForExpandingCluster:]` methods for inspecting a cluster in an `MGLShapeSource`s created with the `MGLShapeSourceOptionClustered` option. Feature querying now returns clusters represented by `MGLPointFeatureCluster` objects (that conform to the `MGLCluster` protocol). ([#12952](https://github.com/mapbox/mapbox-gl-native/pull/12952)

### Annotations

* Fixed a bug where the `animated` parameter to `-[MGLMapView selectAnnotation:animated:]` was being ignored. ([#13689](https://github.com/mapbox/mapbox-gl-native/pull/13689))
* Fixed a bug where selecting partially on-screen annotations (without a callout) would move the map. ([#13727](https://github.com/mapbox/mapbox-gl-native/pull/13727))

### Packaging

* Added a Czech localization. ([#13782](https://github.com/mapbox/mapbox-gl-native/pull/13782))

### Other changes

* Reinstates version 11 as the default Mapbox Streets style (as introduced in 4.7.0). ([#13690](https://github.com/mapbox/mapbox-gl-native/pull/13690))
* `MGLMapView` no longer freezes on external displays connected through AirPlay or CarPlay when the main device’s screen goes to sleep or the user manually locks the screen. ([#13701](https://github.com/mapbox/mapbox-gl-native/pull/13701))
* Fixed an issue calculating the viewport when setting visible coordinates with a `direction`. ([#13761](https://github.com/mapbox/mapbox-gl-native/pull/13761))

## 4.7.1 - December 21, 2018

### Styles and rendering

* Reverts the ability for `MGLMapView`, `MGLShapeOfflineRegion`, and `MGLTilePyramidOfflineRegion` to use version 11 of the Mapbox Streets style. ([#13650](https://github.com/mapbox/mapbox-gl-native/pull/13650))
* Reverts the ability for convenience methods on `MGLStyle` such as `MGLStyle.lightStyleURL`, to use version 11 of the Mapbox Streets style. ([#13650](https://github.com/mapbox/mapbox-gl-native/pull/13650))

## 4.7.0 - December 18, 2018

### Packaging

* Added the `Mapbox-iOS-SDK-stripped` build flavor, featuring fewer debug symbols. Regular framework binaries are no longer stripped of debug symbols and the `Mapbox-iOS-SDK-symbols` build has been retired. ([#13504](https://github.com/mapbox/mapbox-gl-native/pull/13504))
* This SDK’s dynamic framework now has a bundle identifier of `com.mapbox.Mapbox`. ([#12857](https://github.com/mapbox/mapbox-gl-native/pull/12857))
* `MGLMapView`, `MGLShapeOfflineRegion`, and `MGLTilePyramidOfflineRegion` now default to version 11 of the Mapbox Streets style. Similarly, several class properties of `MGLStyle`, such as `MGLStyle.lightStyleURL`, have been updated to return URLs to new versions of their respective styles. ([#13585](https://github.com/mapbox/mapbox-gl-native/pull/13585))

### Styles and rendering

* Fixed an issue where the `{prefix}` token in tile URL templates was evaluated incorrectly when requesting a source’s tiles. ([#13429](https://github.com/mapbox/mapbox-gl-native/pull/13429))
* Added an `-[MGLStyle removeSource:error:]` method that returns a descriptive error if the style fails to remove the source, whereas `-[MGLStyle removeSource:]` fails silently. ([#13399](https://github.com/mapbox/mapbox-gl-native/pull/13399))
* Added the `MGLFillExtrusionStyleLayer.fillExtrusionHasVerticalGradient` property. ([#13463](https://github.com/mapbox/mapbox-gl-native/pull/13463))
* Added support for setting `MGLCollisionBehaviorPre4_0` in `NSUserDefaults`. ([#13426](https://github.com/mapbox/mapbox-gl-native/pull/13426))
* `-[MGLStyle localizeLabelsIntoLocale:]` and `-[NSExpression(MGLAdditions) mgl_expressionLocalizedIntoLocale:]` can automatically localize styles that use version 8 of the Mapbox Streets source. ([#13481](https://github.com/mapbox/mapbox-gl-native/pull/13481))
* Fixed symbol flickering during instantaneous transitions. ([#13535](https://github.com/mapbox/mapbox-gl-native/pull/13535))
* Fixed a crash when specifying `MGLShapeSourceOptionLineDistanceMetrics` when creating an `MGLShapeSource`. ([#13543](https://github.com/mapbox/mapbox-gl-native/pull/13543))

### Map snapshots

* `MGLMapSnapshotter` now respects the `MGLIdeographicFontFamilyName` key in Info.plist, which reduces bandwidth consumption when snapshotting regions that contain Chinese or Japanese characters. ([#13427](https://github.com/mapbox/mapbox-gl-native/pull/13427))
* Fixed a sporadic crash when using `MGLMapSnapshotter`. ([#13300](https://github.com/mapbox/mapbox-gl-native/pull/13300))

### Other changes

* Modified the behavior of the map view so that programmatic camera transitions can no longer be interrupted by user interaction when `MGLMapView.zoomEnabled`, `MGLMapView.rotateEnabled`, `MGLMapView.scrollEnabled`, and `MGLMapView.pitchEnabled` are set to false. ([#13362](https://github.com/mapbox/mapbox-gl-native/pull/13362))
* Renamed `-[MGLOfflineStorage putResourceWithUrl:data:modified:expires:etag:mustRevalidate:]` to `-[MGLOfflineStorage preloadData:forURL:modificationDate:expirationDate:eTag:mustRevalidate:]`. ([#13318](https://github.com/mapbox/mapbox-gl-native/pull/13318))
* Points of interest have clearer, localized VoiceOver hints in styles that use version 8 of the Mapbox Streets source. ([#13525](https://github.com/mapbox/mapbox-gl-native/pull/13525))
* Added `MGLLoggingConfiguration` and `MGLLoggingBlockHandler` that handle error and fault events produced by the SDK. ([#13235](https://github.com/mapbox/mapbox-gl-native/pull/13235))
* Fixed random crashes during app termination. ([#13367](https://github.com/mapbox/mapbox-gl-native/pull/13367))

## 4.6.0 - November 7, 2018

### Styles and rendering

* `MGLSymbolStyleLayer.text` can now be set to rich text with varying fonts and text sizes. ([#12624](https://github.com/mapbox/mapbox-gl-native/pull/12624))
* Fixed a crash when using the `MGL_LET`, `MGL_MATCH`, `MGL_IF`, or `MGL_FUNCTION` functions without a colon inside an `NSExpression` or `NSPredicate` format string. ([#13189](https://github.com/mapbox/mapbox-gl-native/pull/13189))
* Fixed a crash setting the `MGLLineStyleLayer.lineGradient` property to an expression containing the `$lineProgress` variable. Added an `NSExpression.lineProgressVariableExpression` class property that returns an expression for the `$lineProgress` variable. ([#13192](https://github.com/mapbox/mapbox-gl-native/pull/13192))
* Feature querying can now return point features represented by icons that have both the `MGLSymbolStyleLayer.iconRotation` and `MGLSymbolStyleLayer.iconOffset` properties applied. ([#13105](https://github.com/mapbox/mapbox-gl-native/pull/13105))
* Fixed an issue where polygons crossing tile boundaries could be improperly clipped. ([#13231](https://github.com/mapbox/mapbox-gl-native/pull/13231))

### Offline maps

* Network requests by `MGLMapView` are now prioritized over offline pack downloads. ([#13019](https://github.com/mapbox/mapbox-gl-native/pull/13019))
* Added the `-[MGLOfflineStorage putResourceWithUrl:data:modified:expires:etag:mustRevalidate:]` method to allow pre-warming of the ambient cache. ([#13119](https://github.com/mapbox/mapbox-gl-native/pull/13119))

### Other changes

* Fixed an issue where the map view could not be panned after setting `MGLMapView.visibleCoordinateBounds` to a coordinate bounds that spanned exactly the longitudes −180° and 180°. ([#13006](https://github.com/mapbox/mapbox-gl-native/pull/13006))
* Fixed an issue where snapshots had the wrong heading and pitch. ([#13123](https://github.com/mapbox/mapbox-gl-native/pull/13123))
* Fixed an issue where `-[MGLMapViewDelegate mapView:shouldChangeFromCamera:toCamera:]` was called with an incorrectly rotated `newCamera` when the user rotated the map. ([#13123](https://github.com/mapbox/mapbox-gl-native/pull/13123))

## 4.5.0 - October 10, 2018

### Styles and rendering

* Added support for 120 frames per second on capable devices. ([#12979](https://github.com/mapbox/mapbox-gl-native/pull/12979))
* Added an `MGLSymbolStyleLayer.symbolZOrder` property for forcing point features in a symbol layer to be layered in the same order that they are specified in the layer’s associated source. ([#12783](https://github.com/mapbox/mapbox-gl-native/pull/12783))
* Fixed a crash when the `MGLBackgroundStyleLayer.backgroundPattern`, `MGLFillExtrusionStyleLayer.fillExtrusionPattern`, `MGLFillStyleLayer.fillPattern`, or `MGLLineStyleLayer.linePattern` property evaluates to `nil` for a particular feature. ([#12896](https://github.com/mapbox/mapbox-gl-native/pull/12896))
* Fixed an issue with view annotations (including the user location annotation) and the GL map lagging relative to each other. ([#12895](https://github.com/mapbox/mapbox-gl-native/pull/12895))
* Fixed an issue where features in `MGLFillStyleLayer` and `MGLLineStyleLayer` would occasionally flicker when zooming in and out. ([#12982](https://github.com/mapbox/mapbox-gl-native/pull/12982))
* Fixed a crash when casting a `UIColor` to a `UIColor` inside an `NSExpression`. ([#12864](https://github.com/mapbox/mapbox-gl-native/pull/12864))
* `NIL` cast to an `NSNumber` now evaluates to 0 inside an `NSExpression`. ([#12864](https://github.com/mapbox/mapbox-gl-native/pull/12864))
* Fixed a crash when applying the `to-array` operator to an empty array inside a JSON expression. ([#12864](https://github.com/mapbox/mapbox-gl-native/pull/12864))
* Added the `MGLCollisionBehaviorPre4_0` Info.plist key to restore the collision detection behavior in version 3.7 of the SDK. ([#12941](https://github.com/mapbox/mapbox-gl-native/pull/12941))

### User location

* Added `-[MGLMapViewDelegate mapViewUserLocationAnchorPoint:]` to customize the position of the user location annotation. ([#12907](https://github.com/mapbox/mapbox-gl-native/pull/12907))
* Marked `MGLMapView.userLocationVerticalAlignment` as deprecated. Use `-[MGLMapViewDelegate mapViewUserLocationAnchorPoint:]` instead. ([#12907](https://github.com/mapbox/mapbox-gl-native/pull/12907))
* Added the `-[MGLMapView updateUserLocationAnnotationView]` and `-[MGLMapView updateUserLocationAnnotationViewAnimatedWithDuration:]` methods to update the position of the user location annotation between location updates. ([#12907](https://github.com/mapbox/mapbox-gl-native/pull/12907))
* Fixed an issue where the user location annotation was positioned incorrectly when the map view had a left or right content inset. ([#12907](https://github.com/mapbox/mapbox-gl-native/pull/12907))

### Offline maps

* Added `-[MGLOfflineStorage addContentsOfFile:withCompletionHandler:]` and `-[MGLOfflineStorage addContentsOfURL:withCompletionHandler:]` methods to add pregenerated offline packs to offline storage. ([#12791](https://github.com/mapbox/mapbox-gl-native/pull/12791))
* Fixed an issue where some tiles were rendered incorrectly when the device was unable to connect to the Internet. ([#12931](https://github.com/mapbox/mapbox-gl-native/pull/12931))

### Other changes

* Added `MGLAltitudeForZoomLevel()` and `MGLZoomLevelForAltitude()` methods for converting between zoom levels used by `MGLMapView` and altitudes used by `MGLMapCamera`. ([#12986](https://github.com/mapbox/mapbox-gl-native/pull/12986))
* Deprecated the `+[MGLMapCamera cameraLookingAtCenterCoordinate:fromDistance:pitch:heading:]` method in favor of `+[MGLMapCamera cameraLookingAtCenterCoordinate:altitude:pitch:heading:]` and `+[MGLMapCamera cameraLookingAtCenterCoordinate:acrossDistance:pitch:heading:]`. ([#12966](https://github.com/mapbox/mapbox-gl-native/pull/12966))
* Fixed an issue where `+[MGLMapCamera cameraLookingAtCenterCoordinate:fromEyeCoordinate:eyeAltitude:]` created a camera looking from the wrong eye coordinate. ([#12966](https://github.com/mapbox/mapbox-gl-native/pull/12966))
* Added an `MGLMapCamera.viewingDistance` property based on the existing `MGLMapCamera.altitude` property. ([#12966](https://github.com/mapbox/mapbox-gl-native/pull/12966))
* Fixed an issue where `-[MGLMapSnapshotter startWithQueue:completionHandler:]` failed to call its completion handler in some cases. ([#12355](https://github.com/mapbox/mapbox-gl-native/pull/12355))
* Fixed an issue where symbols from the events library could be duplicated when the maps SDK was used in conjunction with another Mapbox framework. ([#13008](https://github.com/mapbox/mapbox-gl-native/pull/13008))

## 4.4.1 - September 13, 2018

* Fixed several crashes related to telemetry collection. ([#12825](https://github.com/mapbox/mapbox-gl-native/pull/12825))
* Fixed a crash when the network connection was offline. ([#12889](https://github.com/mapbox/mapbox-gl-native/pull/12889))

## 4.4.0 - September 12, 2018

### Styles and rendering

* When a symbol in an `MGLSymbolStyleLayer` has both an icon and text, both are shown or hidden together based on available space. ([#12521](https://github.com/mapbox/mapbox-gl-native/pull/12521))
* Invalid values of `MGLSymbolStyleLayer.textFontNames` are treated as warnings instead of errors. ([#12414](https://github.com/mapbox/mapbox-gl-native/pull/12414))
* Added an `MGLLineStyleLayer.lineGradient` property that can be used to define a gradient with which to color a line feature. ([#12575](https://github.com/mapbox/mapbox-gl-native/pull/12575))
* The `MGLLineStyleLayer.linePattern`, `MGLFillStyleLayer.fillPattern`, and `MGLFillExtrusionStyleLayer.fillExtrusionPattern` properties can now be set to expressions that refer to feature attributes. ([#12284](https://github.com/mapbox/mapbox-gl-native/pull/12284))
* Reduced the amount of memory consumed by font data after changing the style. ([#12414](https://github.com/mapbox/mapbox-gl-native/pull/12414))
* `-[MGLShapeSource initWithIdentifier:shape:options:]` warns about possible attribute loss when passing in an `MGLShapeCollection` object. ([#12625](https://github.com/mapbox/mapbox-gl-native/pull/12625))
* Added an `MGLShapeSourceOptionLineDistanceMetrics` option that enables or disables calculating line distance metrics. ([#12604](https://github.com/mapbox/mapbox-gl-native/pull/12604))
* Fixed an issue where the `cubic-bezier` curve type for `mgl_interpolate:withCurveType:parameters:stops:` expressions was misinterpreted for some style layer properties. ([#12826](https://github.com/mapbox/mapbox-gl-native/pull/12826))
* Fixed an issue that could cause symbols to fade in during pan operations instead of always showing when using `MGLSymbolStyleLayer.iconAllowsOverlap` or `MGLSymbolStyleLayer.textAllowsOverlap` properties. ([#12698](https://github.com/mapbox/mapbox-gl-native/pull/12698))

### Offline maps

* Added the `MGLShapeOfflineRegion` class for creating an offline pack that covers an arbitrary shape. ([#11447](https://github.com/mapbox/mapbox-gl-native/pull/11447))
* Fixed crashes when offline storage encountered certain SQLite errors. ([#12224](https://github.com/mapbox/mapbox-gl-native/pull/12224))

### Other changes

* The predefined values of `MGLMapView.decelerationRate` are now typed as `MGLMapViewDecelerationRate`s for improved bridging to Swift. ([#12584](https://github.com/mapbox/mapbox-gl-native/pull/12584))
* Added an `-[MGLMapViewDelegate mapView:shapeAnnotationIsEnabled:]` method to specify whether an annotation is selectable. ([#12352](https://github.com/mapbox/mapbox-gl-native/pull/12352))
* The `-[MGLMapView visibleFeaturesAtPoint:]` method can now return features near tile boundaries at high zoom levels. ([#12570](https://github.com/mapbox/mapbox-gl-native/pull/12570))
* Fixed inconsistencies in exception naming. ([#12583](https://github.com/mapbox/mapbox-gl-native/issues/12583))
* Fixed an issue where `-[MGLMapView convertCoordinateBounds:toRectToView:]` would return an empty CGRect if the bounds crossed the antimeridian. ([#12758](https://github.com/mapbox/mapbox-gl-native/pull/12758))

## 4.3.0 - August 15, 2018

### Styles and rendering

* Added an `MGLMapView.preferredFramesPerSecond` property that controls the rate at which the map view is rendered. The default rate now adapts to device capabilities to provide a smoother experience. ([#12501](https://github.com/mapbox/mapbox-gl-native/issues/12501))
* Token string syntax (`"{token}"`) in `MGLSymbolStyleLayer` `text` and `iconImageName` properties is now correctly converted to the appropriate `NSExpression` equivalent. ([#11659](https://github.com/mapbox/mapbox-gl-native/issues/11659))
* Fixed a crash when switching between two styles having layers with the same identifier but different layer types. ([#12432](https://github.com/mapbox/mapbox-gl-native/issues/12432))
* Added a new option to `MGLSymbolPlacement`, `MGLSymbolPlacementLineCenter`, that places the label relative to the center of the geometry. ([#12337](https://github.com/mapbox/mapbox-gl-native/pull/12337))

### User location

* Added an `MGLMapView.locationManager` property and `MGLLocationManager` protocol for tracking user location using a custom alternative to `CLLocationManager`. ([#12013](https://github.com/mapbox/mapbox-gl-native/pull/12013))
* Fixed a crash that occurred when `MMELocationManager` was deallocated and the delegate was reporting updates. ([#12542](https://github.com/mapbox/mapbox-gl-native/pull/12542))

### Other changes

* Fixed a crash that occurred when the user started a gesture before the drift animation for a previous gesture was complete. ([#12148](https://github.com/mapbox/mapbox-gl-native/pull/12148))
* Fixed an issue where the symbols for `MGLMapPointForCoordinate` could not be found. ([#12445](https://github.com/mapbox/mapbox-gl-native/issues/12445))
* Fixed an issue causing country and ocean labels to disappear after calling `-[MGLStyle localizeLabelsIntoLocale:]` when the system language is set to Simplified Chinese. ([#12164](https://github.com/mapbox/mapbox-gl-native/issues/12164))
* Closed a security vulnerability introduced in 4.1.0 that would potentially allow the owner of a style to compromise apps loading that style. ([#12571](https://github.com/mapbox/mapbox-gl-native/pull/12571))
* Reduced binary size and improved performance by enabling LTO. ([#12502](https://github.com/mapbox/mapbox-gl-native/pull/12502))

## 4.0.5 - August 15, 2018

### Packaging

* When integrating this framework using CocoaPods, the included bcsymbolmap files are now preserved. If you have bitcode enabled and you are seeing incorrectly symbolicated crash logs, you should create a build phase in your Xcode project that copies these bcsymbolmap files to your app’s Products Directory when installing. ([#12257](https://github.com/mapbox/mapbox-gl-native/pull/12257))

### Other changes

* Added an `MGLMapView.locationManager` property and `MGLLocationManager` protocol for tracking user location using a custom alternative to `CLLocationManager`. ([#12013](https://github.com/mapbox/mapbox-gl-native/pull/12013))

## 4.2.0 - July 18, 2018

### Packaging

* When integrating this framework using CocoaPods, the included bcsymbolmap files are now preserved. If you have bitcode enabled and you are seeing incorrectly symbolicated crash logs, you should create a build phase in your Xcode project that copies these bcsymbolmap files to your app’s Products Directory when installing. ([#12257](https://github.com/mapbox/mapbox-gl-native/pull/12257))

### Styles and rendering

* Added an `MGLRasterStyleLayer.rasterResamplingMode` property for configuring how raster style layers are overscaled. ([#12176](https://github.com/mapbox/mapbox-gl-native/pull/12176))
* `-[MGLStyle localizeLabelsIntoLocale:]` and `-[NSExpression mgl_expressionLocalizedIntoLocale:]` can automatically localize labels into Japanese or Korean based on the system’s language settings. ([#12286](https://github.com/mapbox/mapbox-gl-native/pull/12286))
* The `c` and `d` options are supported within comparison predicates for case and diacritic insensitivity, respectively. ([#12329](https://github.com/mapbox/mapbox-gl-native/pull/12329))
* Added the `collator` and `resolved-locale` expression operators to more precisely compare strings in style JSON. A subset of this functionality is available through predicate options when creating an `NSPredicate`. ([#11869](https://github.com/mapbox/mapbox-gl-native/pull/11869))
* Fixed a crash when trying to parse expressions containing legacy filters. ([#12263](https://github.com/mapbox/mapbox-gl-native/pull/12263))
* Fixed a crash that occurred when creating an `MGL_MATCH` expression using non-expressions as arguments. ([#12332](https://github.com/mapbox/mapbox-gl-native/pull/12332))

### Networking and storage

* Improved caching performance. ([#12072](https://github.com/mapbox/mapbox-gl-native/pull/12072))

### Other changes

* Added `-[MGLMapView camera:fittingShape:edgePadding:]` and `-[MGLMapView camera:fittingCoordinateBounds:edgePadding:]` allowing you specify the pitch and direction for the calculated camera. ([#12213](https://github.com/mapbox/mapbox-gl-native/pull/12213))
* Added `-[MGLMapSnapshot coordinateForPoint:]` that returns a map coordinate for a specified snapshot image point. ([#12221](https://github.com/mapbox/mapbox-gl-native/pull/12221))
* Reduced memory usage when collision debug mode is disabled. ([#12294](https://github.com/mapbox/mapbox-gl-native/issues/12294))
* Fixed a bug with annotation view touch handling when a non-zero `centerOffset` is specified. ([#12234](https://github.com/mapbox/mapbox-gl-native/pull/12234))

## 4.0.4 - June 27, 2018

* Improved compatibility with Mapbox China APIs. ([#12233](https://github.com/mapbox/mapbox-gl-native/pull/12233))

## 4.0.3 - June 22, 2018

* Fixed a crash in `-[MGLStyle localizeLabelsIntoLocale:]` on iOS 9._x_. ([#12123](https://github.com/mapbox/mapbox-gl-native/pull/12123))
* Improved compatibility with Mapbox China APIs. ([#11845](https://github.com/mapbox/mapbox-gl-native/pull/11845))

## 4.1.0 - June 20, 2018

### Packaging

* The minimum deployment target for this SDK is now iOS 9.0. ([#11776](https://github.com/mapbox/mapbox-gl-native/pull/11776))
* Removed support for the Fabric distribution platform. ([#12106](https://github.com/mapbox/mapbox-gl-native/pull/12106))
* Improved compatibility with Mapbox China APIs. ([#11845](https://github.com/mapbox/mapbox-gl-native/pull/11845))

### Styles and rendering

* Added support for aggregate expressions as input values to `MGL_MATCH` expressions. ([#11866](https://github.com/mapbox/mapbox-gl-native/pull/11866))
* Fixed a crash that occurred when style JSON contained an invalid filter containing an expression. ([#12065](https://github.com/mapbox/mapbox-gl-native/pull/12065))
* Fixed a crash in `-[MGLStyle localizeLabelsIntoLocale:]` on iOS 9._x_. ([#12123](https://github.com/mapbox/mapbox-gl-native/pull/12123))
* Unknown tokens in URLs are now preserved, rather than replaced with an empty string. ([#11787](https://github.com/mapbox/mapbox-gl-native/issues/11787))
* Fixed an issue preventing nested key path expressions from accessing the correct feature attributes. ([#11959](https://github.com/mapbox/mapbox-gl-native/pull/11959))
* Fixed an issue where `MGLSymbolStyleLayer` flickered when straddling the antimeridian. ([#11938](https://github.com/mapbox/mapbox-gl-native/pull/11938))
* Fixed an issue where certain `MGLLineStyleLayer.lineDashPattern` values produced unexpected rendering. ([#12114](https://github.com/mapbox/mapbox-gl-native/pull/12114))

### Other changes

* Adjusted when and how the camera transition update and finish callbacks are called, fixing recursion bugs. ([#11614](https://github.com/mapbox/mapbox-gl-native/pull/11614))
* Fixed an issue where `-[MGLMapViewDelegate mapView:tapOnCalloutForAnnotation:]` was called when the user tapped on transparent areas beneath the standard callout view. ([#11939](https://github.com/mapbox/mapbox-gl-native/pull/11939))
* Improved `MGLMapView`’s performance when the scale bar is shown. ([#11921](https://github.com/mapbox/mapbox-gl-native/pull/11921))
* Fixed a crash that could occur when reusing `MGLMapSnapshotter` or using multiple snapshotters at the same time. ([#11831](https://github.com/mapbox/mapbox-gl-native/pull/11831))
* Fixed an issue where an empty `MGLFeature` array caused high CPU utilization. ([#11985](https://github.com/mapbox/mapbox-gl-native/pull/11985))
* Improved offline download performance. ([#11284](https://github.com/mapbox/mapbox-gl-native/pull/11284))
* Fixed an issue that caused `-[MGLMapView visibleFeaturesAtPoint:]` to return an empty array when adding or removing features. ([#12076](https://github.com/mapbox/mapbox-gl-native/pull/12076))
* Improved application launch performance. ([#11784](https://github.com/mapbox/mapbox-gl-native/pull/11784))

## 4.0.2 - May 29, 2018

* Fixed a crash when constant expressions were used for style properties that didn't support data-driven styling. ([#11960](https://github.com/mapbox/mapbox-gl-native/issues/11960))
* Improved symbol querying. ([#11571](https://github.com/mapbox/mapbox-gl-native/pull/11571), [#11742](https://github.com/mapbox/mapbox-gl-native/pull/11742))

## 4.0.1 - May 14, 2018

### Packaging

* Re-added support for 32-bit simulators (i386) to work around an issue in CocoaPods. ([#11891](https://github.com/mapbox/mapbox-gl-native/pull/11891))
* Added a Korean localization. ([#11792](https://github.com/mapbox/mapbox-gl-native/pull/11792))

### Style layers

* Deprecated `+[NSExpression featurePropertiesVariableExpression]`; use `+[NSExpression featureAttributesVariableExpression]` instead. ([#11748](https://github.com/mapbox/mapbox-gl-native/pull/11748))
* Added an `-[NSPredicate(MGLAdditions) predicateWithMGLJSONObject:]` method and `NSPredicate.mgl_jsonExpressionObject` property. ([#11810](https://github.com/mapbox/mapbox-gl-native/pull/11810))
* Added `FIRST`, `LAST`, and `SIZE` symbolic array subscripting support to expressions. ([#11770](https://github.com/mapbox/mapbox-gl-native/pull/11770))
* Inside an expression, casting `nil` to a string turns it into the empty string instead of the string `"null"`. ([#11904](https://github.com/mapbox/mapbox-gl-native/pull/11904))
* Fixed an issue where certain colors were being misrepresented in `NSExpression` obtained from `MGLStyleLayer` getters. ([#11725](https://github.com/mapbox/mapbox-gl-native/pull/11725))

### Annotations

* Fixed an issue where selecting an onscreen annotation could move the map unintentionally. ([#11731](https://github.com/mapbox/mapbox-gl-native/pull/11731))
* Fixed an issue where annotation views could become distorted if `rotatesToMatchCamera` was enabled. ([#11817](https://github.com/mapbox/mapbox-gl-native/pull/11817))
* Fixed `MGLAnnotationView.rotatesToMatchCamera` overriding other transforms that might be applied to annotation views that had this property enabled. ([#11842](https://github.com/mapbox/mapbox-gl-native/pull/11842))
* Fixed an issue where an `MGLOverlay` object straddling the antimeridian had an empty `MGLOverlay.overlayBounds` value. ([#11783](https://github.com/mapbox/mapbox-gl-native/pull/11783))

### Other changes

* If English is the first language listed in the user’s Preferred Languages setting, `-[MGLStyle localizeLabelsIntoLocale:]` no longer prioritizes other languages over English. ([#11907](https://github.com/mapbox/mapbox-gl-native/pull/11907))
* Fixed an issue where `-[MGLMapView metersPerPixelAtLatitude:]` was removed, but not marked as unavailable. ([#11765](https://github.com/mapbox/mapbox-gl-native/pull/11765))
* Reduced per-frame render CPU time. ([#11811](https://github.com/mapbox/mapbox-gl-native/issues/11811))

## 3.7.8 - May 7, 2018

* Improved compatibility with Mapbox China APIs. ([#11845](https://github.com/mapbox/mapbox-gl-native/pull/11845))

## 3.7.7 - May 3, 2018

* Fixed a crash when removing an `MGLOfflinePack`. ([#11821](https://github.com/mapbox/mapbox-gl-native/issues/11821))

## 4.0.0 - April 19, 2018

The 4.0._x_ series of releases will be the last to support iOS 8. The minimum iOS deployment version will increase to iOS 9.0 in a future release.

### Packaging

* Removed support for 32-bit simulators. ([#10962](https://github.com/mapbox/mapbox-gl-native/pull/10962))
* Added Danish, Hebrew, and European Portuguese localizations. ([#10967](https://github.com/mapbox/mapbox-gl-native/pull/10967), [#11136](https://github.com/mapbox/mapbox-gl-native/pull/11134), [#11695](https://github.com/mapbox/mapbox-gl-native/pull/11695))
* Removed methods, properties, and constants that had been deprecated as of v3.7.6. ([#11205](https://github.com/mapbox/mapbox-gl-native/pull/11205), [#11681](https://github.com/mapbox/mapbox-gl-native/pull/11681))
* Refined certain Swift interfaces by converting them from class methods to class properties. ([#11674](https://github.com/mapbox/mapbox-gl-native/pull/11674))
* Revamped the “Adding Points to a Map” guide. ([#11496](https://github.com/mapbox/mapbox-gl-native/pull/11496))

### Style layers

* The layout and paint properties on subclasses of `MGLStyleLayer` are now of type `NSExpression` instead of `MGLStyleValue`. A new “Predicates and Expressions” guide provides an overview of the supported operators, which include arithmetic and conditional operators. ([#10726](https://github.com/mapbox/mapbox-gl-native/pull/10726))
* A style can now display a heatmap layer that visualizes a point data distribution. You can customize the appearance at runtime using the `MGLHeatmapStyleLayer` class. ([#11046](https://github.com/mapbox/mapbox-gl-native/pull/11046))
* A style can now display a smooth hillshading layer and customize its appearance at runtime using the `MGLHillshadeStyleLayer` class. Hillshading is based on a rasterized digital elevation model supplied by the `MGLRasterDEMSource` class. ([#10642](https://github.com/mapbox/mapbox-gl-native/pull/10642))
* You can now set the `MGLVectorStyleLayer.predicate` property to a predicate that contains arithmetic and calls to built-in `NSExpression` functions. You may need to cast a feature attribute key to `NSString` or `NSNumber` before comparing it to a string or number. ([#11587](https://github.com/mapbox/mapbox-gl-native/pull/11587))
* Replaced the `MGLStyle.localizesLabels` property with an `-[MGLStyle localizeLabelsIntoLocale:]` method that allows you to specify the language to localize into. Also added an `-[NSExpression(MGLAdditions) mgl_expressionLocalizedIntoLocale:]` method for localizing an individual value used with `MGLSymbolStyleLayer.text`. ([#11651](https://github.com/mapbox/mapbox-gl-native/pull/11651))
* The `MGLSymbolStyleLayer.textFontNames` property can now depend on a feature’s attributes. ([#10850](https://github.com/mapbox/mapbox-gl-native/pull/10850))
* Changes to the `MGLStyleLayer.minimumZoomLevel` and `MGLStyleLayer.maximumZoomLevel` properties take effect immediately. ([#11399](https://github.com/mapbox/mapbox-gl-native/pull/11399))

### Content sources

* Renamed `MGLRasterSource` to `MGLRasterTileSource` and `MGLVectorSource` to `MGLVectorTileSource`. ([#11568](https://github.com/mapbox/mapbox-gl-native/pull/11568))
* Added an `MGLComputedShapeSource` class that allows applications to supply vector data to a style layer on a per-tile basis. ([#9983](https://github.com/mapbox/mapbox-gl-native/pull/9983))
* Properties such as `MGLSymbolStyleLayer.iconAllowsOverlap` and `MGLSymbolStyleLayer.iconIgnoresPlacement` now account for symbols in other sources. ([#10436](https://github.com/mapbox/mapbox-gl-native/pull/10436))

### Map rendering

* Improved the reliability of collision detection between symbols near the edges of tiles, as well as between symbols when the map is tilted. It is no longer necessary to enable `MGLSymbolStyleLayer.symbolAvoidsEdges` to prevent symbols in adjacent tiles from overlapping with each other. ([#10436](https://github.com/mapbox/mapbox-gl-native/pull/10436))
* Symbols can fade in and out as the map pans, rotates, or tilts. ([#10436](https://github.com/mapbox/mapbox-gl-native/pull/10436))
* Fixed an issue preventing a dynamically-added `MGLRasterStyleLayer` from drawing until the map pans. ([#10270](https://github.com/mapbox/mapbox-gl-native/pull/10270))
* Fixed an issue preventing `MGLImageSource`s from drawing on the map when the map is zoomed in and tilted. ([#10677](https://github.com/mapbox/mapbox-gl-native/pull/10677))
* Improved the sharpness of raster tiles on Retina displays. ([#10984](https://github.com/mapbox/mapbox-gl-native/pull/10984))
* Fixed a crash parsing a malformed style. ([#11001](https://github.com/mapbox/mapbox-gl-native/pull/11001))
* Reduced memory usage by clearing in-memory tile cache before entering background. ([#11197](https://github.com/mapbox/mapbox-gl-native/pull/11197))
* Fixed an issue where symbols with empty labels would always be hidden. ([#11206](https://github.com/mapbox/mapbox-gl-native/pull/11206))
* Fixed an issue where a tilted map could flicker while displaying rotating symbols. ([#11488](https://github.com/mapbox/mapbox-gl-native/pull/11488))
* Increased the maximum width of labels by a factor of two. ([#11508](https://github.com/mapbox/mapbox-gl-native/pull/11508))

### Annotations

* Changed the default value of `MGLAnnotationView.scalesWithViewingDistance` to `NO`, to improve performance. If your use case involves many annotation views, consider keeping this property disabled. ([#11636](https://github.com/mapbox/mapbox-gl-native/pull/11636))
* Fixed an issue preventing `MGLAnnotationImage.image` from being updated. ([#10372](https://github.com/mapbox/mapbox-gl-native/pull/10372))
* Improved performance of `MGLAnnotationView`-backed annotations that have `scalesWithViewingDistance` enabled. ([#10951](https://github.com/mapbox/mapbox-gl-native/pull/10951))
* Fixed an issue where tapping a group of annotations may not have selected the nearest annotation. ([#11438](https://github.com/mapbox/mapbox-gl-native/pull/11438))
* The `MGLMapView.selectedAnnotations` property (backed by `-[MGLMapView setSelectedAnnotations:]`) now selects annotations that are off-screen. ([#9790](https://github.com/mapbox/mapbox-gl-native/issues/9790))
* The `animated` parameter to `-[MGLMapView selectAnnotation:animated:]` now controls whether the annotation and its callout are brought on-screen. If `animated` is `NO` then the annotation is selected if offscreen, but the map is not panned. Currently only point annotations are supported. Setting the `MGLMapView.selectedAnnotations` property now animates. ([#3249](https://github.com/mapbox/mapbox-gl-native/issues/3249))
* Fixed a crash when rapidly adding and removing annotations. ([#11551](https://github.com/mapbox/mapbox-gl-native/issues/11551), [#11575](https://github.com/mapbox/mapbox-gl-native/issues/11575))
* Marked protocol method `-[MGLCalloutView presentCalloutFromRect:inView:constrainedToView:animated:]` as unavailable. Use `-[MGLCalloutView presentCalloutFromRect:inView:constrainedToRect:animated:]` instead. ([#11738](https://github.com/mapbox/mapbox-gl-native/pull/11738))

### Map snapshots

* Fixed a memory leak that occurred when creating a map snapshot. ([#10585](https://github.com/mapbox/mapbox-gl-native/pull/10585))

### Other changes

* The `-[MGLMapView convertRect:toCoordinateBoundsFromView:]` method and the `MGLMapView.visibleCoordinateBounds` property’s getter now indicate that the coordinate bounds straddles the antimeridian by extending one side beyond ±180 degrees longitude. ([#11265](https://github.com/mapbox/mapbox-gl-native/pull/11265))
* Feature querying results now account for the `MGLSymbolStyleLayer.circleStrokeWidth` property. ([#10897](https://github.com/mapbox/mapbox-gl-native/pull/10897))
* Fixed an issue preventing labels from being transliterated when VoiceOver was enabled on iOS 10._x_ and below. ([#10881](https://github.com/mapbox/mapbox-gl-native/pull/10881))
* Labels are now transliterated from more languages when VoiceOver is enabled. ([#10881](https://github.com/mapbox/mapbox-gl-native/pull/10881))
* Long-pressing the attribution button causes the SDK’s version number to be displayed in the action sheet that appears. ([#10650](https://github.com/mapbox/mapbox-gl-native/pull/10650))
* Reduced offline download sizes for styles with symbol layers that render only icons, and no text. ([#11055](https://github.com/mapbox/mapbox-gl-native/pull/11055))
* Added haptic feedback that occurs when the user rotates the map to due north, configurable via `MGLMapView.hapticFeedbackEnabled`. ([#10847](https://github.com/mapbox/mapbox-gl-native/pull/10847))
* Added `MGLMapView.showsScale` as the recommended way to show the scale bar. This property can be set directly in Interface Builder. ([#11335](https://github.com/mapbox/mapbox-gl-native/pull/11335))
* Fixed an issue where the scale bar would not appear until the map had moved. ([#11335](https://github.com/mapbox/mapbox-gl-native/pull/11335))

## 3.7.6 - March 12, 2018

* Fixed an issue where full-resolution tiles could fail to replace lower-resolution placeholders. ([#11227](https://github.com/mapbox/mapbox-gl-native/pull/11227))
* Fixed an issue where tilesets with bounds that cover the entire world would fail to render. ([#11425](https://github.com/mapbox/mapbox-gl-native/pull/11425))
* Fixed a memory leak in `MGLMapSnapshotter`. ([#11193](https://github.com/mapbox/mapbox-gl-native/pull/11193))
* Fixed an issue where the pinch gesture could drift beyond bounds imposed by `-[MGLMapViewDelegate mapView:shouldChangeFromCamera:toCamera:]`. ([#11423](https://github.com/mapbox/mapbox-gl-native/pull/11423))
* Improved the visibility of the heading indicator arrow. ([#11337](https://github.com/mapbox/mapbox-gl-native/pull/11337))

## 3.7.5 - February 16, 2018

* Fixed an issue where requesting location services permission would trigger an unrecoverable loop. ([#11229](https://github.com/mapbox/mapbox-gl-native/pull/11229))

## 3.7.4 - February 12, 2018

* Added the `MGLTileSourceOptionTileCoordinateBounds` option to create an `MGLTileSource` that only supplies tiles within a specific geographic bounding box. ([#11141](https://github.com/mapbox/mapbox-gl-native/pull/11141))
* Fixed an issue that caused `-[MGLMapSnapshotter pointForCoordinate:]` to return the wrong point. ([#11035](https://github.com/mapbox/mapbox-gl-native/pull/11035))

## 3.7.3 - January 10, 2018

* Fixed a crash while zooming while annotations are present on the map. ([#10791](https://github.com/mapbox/mapbox-gl-native/pull/10791))
* CJK characters can be displayed in a locally installed font or a custom font bundled with the application, reducing map download times. Specify the font name using the `MGLIdeographicFontFamilyName` key in the application’s Info.plist file. ([#10522](https://github.com/mapbox/mapbox-gl-native/pull/10522))
* Fixed a hang that could occur if the application makes many changes to user defaults immediately after launching. ([#10803](https://github.com/mapbox/mapbox-gl-native/pull/10803))

## 3.7.2 - December 21, 2017

### Packaging

* Reduced the file size of the dSYM by removing the i386 architecture. Support for the i386 architecture (used by 32-bit simulators) will also be removed from the framework itself in a future release. ([#10781](https://github.com/mapbox/mapbox-gl-native/pull/10781))

### Other changes

* Fixed an issue where removing a `MGLOpenGLStyleLayer` from a map might result in a crash. ([#10765](https://github.com/mapbox/mapbox-gl-native/pull/10765))
* Added documentation for usage of coordinate bounds that cross the anti-meridian. ([#9804](https://github.com/mapbox/mapbox-gl-native/issues/9804))
* Removed duplicated variables in `MGLMapSnapshotter`. ([#10702](https://github.com/mapbox/mapbox-gl-native/pull/10702))

## 3.7.1 - December 6, 2017

### Packaging

* Renamed this SDK from Mapbox iOS SDK to Mapbox Maps SDK for iOS. ([#10610](https://github.com/mapbox/mapbox-gl-native/pull/10610))

### Annotations

* Fixed incorrect hit targets for `MGLAnnotationImage`-backed annotations that caused `-[MGLMapViewDelegate mapView:didSelectAnnotation:]` to be called unnecessarily. ([#10538](https://github.com/mapbox/mapbox-gl-native/pull/10538))

### Other changes

* Fixed an issue that caused  `MGLMapView.minimumZoomLevel` to not be set. ([#10596](https://github.com/mapbox/mapbox-gl-native/pull/10596))

## 3.7.0 - Novemeber 13, 2017

### Networking and storage

* Added a new `MGLMapSnapshotter` class for capturing rendered map images from an `MGLMapView`’s camera. ([#9891](https://github.com/mapbox/mapbox-gl-native/pull/9891))
* Reduced the time it takes to create new `MGLMapView` instances in some cases. ([#9864](https://github.com/mapbox/mapbox-gl-native/pull/9864))
* Added support for forced cache revalidation that will eliminate flickering that was sometimes visible for certain types of tiles (e.g., traffic tiles). ([#9670](https://github.com/mapbox/mapbox-gl-native/pull/9670), [#9103](https://github.com/mapbox/mapbox-gl-native/issues/9103))
* Improved the performance of the SDK when parsing vector tile data used to render the map. ([#9312](https://github.com/mapbox/mapbox-gl-native/pull/9312))

### Styles

* Added a new type of source, represented by the `MGLImageSource` class at runtime, that displays a georeferenced image. ([#9110](https://github.com/mapbox/mapbox-gl-native/pull/9110))
* Setting a style using `MGLMapView`'s `styleURL` property now smoothly transitions from the previous style to the new style and maintains equivalent layers and sources along with their identifiers. ([#9256](https://github.com/mapbox/mapbox-gl-native/pull/9256))
* Added `MGLCircleStyleLayer.circlePitchAlignment` and `MGLSymbolStyleLayer.iconPitchAlignment` properties to control whether circles and symbols lie flat against a tilted map. ([#9426](https://github.com/mapbox/mapbox-gl-native/pull/9426), [#9479](https://github.com/mapbox/mapbox-gl-native/pull/9479))
* Added an `MGLSymbolStyleLayer.iconAnchor` property to control where an icon is anchored. ([#9849](https://github.com/mapbox/mapbox-gl-native/pull/9849))
* The `maximumTextWidth` and `textLetterSpacing` properties of `MGLSymbolStyleLayer` are now compatible with `MGLSourceStyleFunction`s and `MGLCompositeStyleFunction`s, allowing data-driven styling of these properties. ([#9870](https://github.com/mapbox/mapbox-gl-native/pull/9870))
* The `MGLSymbolStyleLayer.textAnchor`, `MGLSymbolStyleLayer.textJustification` and `MGLLineStyleLayer.lineJoin` properties are now compatible with `MGLSourceStyleFunction`s and `MGLCompositeStyleFunction`s, allowing data-driven styling of these properties. ([#9583](https://github.com/mapbox/mapbox-gl-native/pull/9583))
* Improved the legibility of labels that follow lines when the map is tilted. ([#9009](https://github.com/mapbox/mapbox-gl-native/pull/9009))
* Fixed an issue that could cause flickering when a translucent raster style layer was present. ([#9468](https://github.com/mapbox/mapbox-gl-native/pull/9468))
* Fixed an issue that could cause antialiasing between polygons on the same layer to fail if the fill layers used data-driven styling for the fill color. ([#9699](https://github.com/mapbox/mapbox-gl-native/pull/9699))
* The previously deprecated support for style classes has been removed. For interface compatibility, the API methods remain, but they are now non-functional.

### Annotations

* Fixed several bugs and performance issues related to the use of annotations backed by `MGLAnnotationImage`. The limits on the number and size of images and glyphs has been effectively eliminated and should now depend on hardware constraints. These fixes also apply to images used to represent icons in `MGLSymbolStyleLayer`. ([#9213](https://github.com/mapbox/mapbox-gl-native/pull/9213))
* Added an `overlays` property to `MGLMapView`. ([#8617](https://github.com/mapbox/mapbox-gl-native/pull/8617))
* Selecting an annotation no longer sets the user tracking mode to `MGLUserTrackingModeNone`. ([#10094](https://github.com/mapbox/mapbox-gl-native/pull/10094))
* Added `-[MGLMapView cameraThatFitsShape:direction:edgePadding:]` to get a camera with zoom level and center coordinate computed to fit a shape. ([#10107](https://github.com/mapbox/mapbox-gl-native/pull/10107))
* Added support selection of shape and polyline annotations.([#9984](https://github.com/mapbox/mapbox-gl-native/pull/9984))
* Fixed an issue where view annotations could be slightly misaligned. View annotation placement is now rounded to the nearest pixel. ([#10219](https://github.com/mapbox/mapbox-gl-native/pull/10219))
* Fixed an issue where a shape annotation callout was not displayed if the centroid was not visible. ([#10255](https://github.com/mapbox/mapbox-gl-native/pull/10255))

### User interaction

* Users of VoiceOver can now swipe left and right to navigate among visible places, points of interest, and roads. ([#9950](https://github.com/mapbox/mapbox-gl-native/pull/9950))
* Increased the default maximum zoom level from 20 to 22. ([#9835](https://github.com/mapbox/mapbox-gl-native/pull/9835))
* Fixed an issue where the same value was passed in as the `oldCamera` and `newCamera` parameters to the `-[MGLMapViewDelegate mapView:shouldChangeFromCamera:toCamera:]` method. ([#10433](https://github.com/mapbox/mapbox-gl-native/pull/10433))

### Other changes

* Added a Bulgarian localization. ([#10309](https://github.com/mapbox/mapbox-gl-native/pull/10309))
* Fixed an issue that could cause line label rendering glitches when the line geometry is projected to a point behind the plane of the camera. ([#9865](https://github.com/mapbox/mapbox-gl-native/pull/9865))
* Fixed an issue that could cause a crash when using `-[MGLMapView flyToCamera:completionHandler:]` and related methods with zoom levels at or near the maximum value. ([#9381](https://github.com/mapbox/mapbox-gl-native/pull/9381))
* Added `-[MGLMapView showAttribution:]` to allow custom attribution buttons to show the default attribution interface. ([#10085](https://github.com/mapbox/mapbox-gl-native/pull/10085))
* Fixed a conflict between multiple copies of SMCalloutView in a project. ([#10183](https://github.com/mapbox/mapbox-gl-native/pull/10183))
* Fixed a crash when enabling the scale bar in iOS 8. ([#10241](https://github.com/mapbox/mapbox-gl-native/pull/10241))

## 3.6.4 - September 25, 2017

* Fixed an issue where stale (but still valid) map data could be ignored in offline mode. ([#10012](https://github.com/mapbox/mapbox-gl-native/pull/10012))

## 3.6.3 - September 15, 2017

* Added the option to display an always-on heading indicator with the default user location annotation, controlled via the `MGLMapView.showsUserHeadingIndicator` property. ([#9886](https://github.com/mapbox/mapbox-gl-native/pull/9886))
* Fixed an issue where user heading tracking mode would update too frequently. ([#9845](https://github.com/mapbox/mapbox-gl-native/pull/9845))
* Added support for iOS 11 location usage descriptions. ([#9869](https://github.com/mapbox/mapbox-gl-native/pull/9869))
* Fixed an issue where `MGLUserLocation.location` did not follow its documented initialization behavior. This property will now properly return `nil` until the user’s location has been determined. ([#9639](https://github.com/mapbox/mapbox-gl-native/pull/9639))
* `MGLMapView`’s `minimumZoomLevel` and `maximumZoomLevel` properties are now available in Interface Builder’s Attributes inspector. ([#9729](https://github.com/mapbox/mapbox-gl-native/pull/9729))
* Deprecated `+[MGLStyle trafficDayStyleURL]` and `+[MGLStyle trafficNightStyleURL]` with no replacement method. To use the Traffic Day and Traffic Night styles going forward, we recommend that you use the underlying URL. ([#9918](https://github.com/mapbox/mapbox-gl-native/pull/9918))
* Fixed a crash that sometimes occurred when a map view's view controller was deallocated. ([#9995](https://github.com/mapbox/mapbox-gl-native/pull/9995))

## 3.6.2 - August 18, 2017

* Added an `MGLStyle.localizesLabels` property, off by default, that localizes any Mapbox Streets–sourced symbol layer into the user’s preferred language. ([#9582](https://github.com/mapbox/mapbox-gl-native/pull/9582))
* Added an additional camera method to MGLMapView that accepts an edge padding parameter. ([#9651](https://github.com/mapbox/mapbox-gl-native/pull/9651))
* Fixed an issue with the scaling of the user location annotation’s horizontal accuracy indicator. ([#9721](https://github.com/mapbox/mapbox-gl-native/pull/9721))
* Fixed an issue that caused `-[MGLShapeSource featuresMatchingPredicate:]` and `-[MGLVectorSource featuresInSourceLayersWithIdentifiers:predicate:]` to always return an empty array. ([#9784](https://github.com/mapbox/mapbox-gl-native/pull/9784))

## 3.6.1 - July 28, 2017

* Reduced the size of the dynamic framework by optimizing symbol visibility. ([#7604](https://github.com/mapbox/mapbox-gl-native/pull/7604))
* Fixed an issue where the attribution button would have its custom tint color reset when the map view received a tint color change notification, such as when an alert controller was presented. ([#9598](https://github.com/mapbox/mapbox-gl-native/pull/9598))
* Improved the behavior of zoom gestures when the map reaches the minimum zoom limit. ([#9626](https://github.com/mapbox/mapbox-gl-native/pull/9626))
* Fixed an issue where tilt gesture was triggered with two fingers aligned vertically and panning down. ([#9571](https://github.com/mapbox/mapbox-gl-native/pull/9571))
* Bitcode symbol maps (.bcsymbolmap files) are now included with the dynamic framework. ([#9613](https://github.com/mapbox/mapbox-gl-native/pull/9613))

## 3.6.0 - June 29, 2017

### Packaging

* Xcode 8.0 or higher is now recommended for using this SDK. ([#8775](https://github.com/mapbox/mapbox-gl-native/pull/8775))
* Fixed an issue in the static framework where localizations would never load. ([#9074](https://github.com/mapbox/mapbox-gl-native/pull/9074))
* Updated MGLMapView’s logo view to display [the new Mapbox logo](https://www.mapbox.com/blog/new-mapbox-logo/). ([#8771](https://github.com/mapbox/mapbox-gl-native/pull/8771), [#8773](https://github.com/mapbox/mapbox-gl-native/pull/8773))
* Added a Hungarian localization. ([#9347](https://github.com/mapbox/mapbox-gl-native/pull/9347))

### Styles

* Added support for 3D extrusion of buildings and other polygonal features via the `MGLFillExtrusionStyleLayer` class and the `fill-extrusion` layer type in style JSON. ([#8431](https://github.com/mapbox/mapbox-gl-native/pull/8431))
* MGLMapView and MGLTilePyramidOfflineRegion now default to version 10 of the Mapbox Streets style. Similarly, several style URL class methods of MGLStyle return URLs to version 10 styles. Unversioned variations of these methods are no longer deprecated. `MGLStyleDefaultVersion` should no longer be used with any style other than Streets. ([#6301](https://github.com/mapbox/mapbox-gl-native/pull/6301))
* Added class methods to MGLStyle that correspond to the new [Traffic Day and Traffic Night](https://www.mapbox.com/blog/live-traffic-maps/) styles. ([#6301](https://github.com/mapbox/mapbox-gl-native/pull/6301))
* MGLSymbolStyleLayer’s `iconImageName`, `iconScale`, `textFontSize`, `textOffset`, and `textRotation` properties can now be set to a source or composite function. ([#8544](https://github.com/mapbox/mapbox-gl-native/pull/8544), [#8590](https://github.com/mapbox/mapbox-gl-native/pull/8590), [#8592](https://github.com/mapbox/mapbox-gl-native/pull/8592), [#8593](https://github.com/mapbox/mapbox-gl-native/pull/8593))
* Fixed an issue where setting the `MGLVectorStyleLayer.predicate` property failed to take effect if the relevant source was not in use by a visible layer at the time. ([#8653](https://github.com/mapbox/mapbox-gl-native/pull/8653))
* Fixed an issue preventing programmatically added style layers from appearing in already cached tiles. ([#8954](https://github.com/mapbox/mapbox-gl-native/pull/8954))
* Fixed an issue causing a composite function’s highest zoom level stop to be misinterpreted. ([#8613](https://github.com/mapbox/mapbox-gl-native/pull/8613), [#8790](https://github.com/mapbox/mapbox-gl-native/pull/8790))
* Fixed an issue where re-adding a layer that had been previously removed from a style would reset its paint properties. Moved initializers for `MGLTileSource`, `MGLStyleLayer`, and `MGLForegroundStyleLayer` to their concrete subclasses; because these classes were already intended for initialization only via concrete subclasses, this should have no developer impact. ([#8626](https://github.com/mapbox/mapbox-gl-native/pull/8626))
* Fixed a crash that occurred when removing a source that was still being used by one or more style layers. Since this is a programming error, a warning is logged to the console instead. ([#9129](https://github.com/mapbox/mapbox-gl-native/pull/9129))
* Feature querying results now account for any changes to a feature’s size caused by a source or composite style function. ([#8665](https://github.com/mapbox/mapbox-gl-native/pull/8665))
* Fixed the behavior of composite functions that specify fractional zoom level stops. ([#9289](https://github.com/mapbox/mapbox-gl-native/pull/9289))
* Letter spacing is now disabled in Arabic text so that ligatures are drawn correctly. ([#9062](https://github.com/mapbox/mapbox-gl-native/pull/9062))
* Improved the performance of styles using source and composite style functions. ([#9185](https://github.com/mapbox/mapbox-gl-native/pull/9185), [#9257](https://github.com/mapbox/mapbox-gl-native/pull/9257))

### Annotations

* Added a new initializer to `MGLAnnotationView` so that it is possible to create a new instance with an associated annotation object. ([#9029](https://github.com/mapbox/mapbox-gl-native/pull/9029))
* Added a new `rotatesToMatchCamera` property to `MGLAnnotationView` that, when set to true, causes the annotation view to rotate along with the map's rotation angle giving the appearance that the annoation view is pinned to the map. ([#9147](https://github.com/mapbox/mapbox-gl-native/pull/9147))
* Fixed an issue causing a view-backed annotation to disappear immediately instead of animating when the annotation’s `coordinate` property is set to a value outside the current viewport. ([#8565](https://github.com/mapbox/mapbox-gl-native/pull/8565))
* Fixed an issue in which `MGLMapView` overrode the tint colors of its annotation views. ([#8789](https://github.com/mapbox/mapbox-gl-native/pull/8789))
* Fixed an issue causing annotation views to persist in the map’s annotation container view even after their associated annotations were removed. ([#9025](https://github.com/mapbox/mapbox-gl-native/pull/9025))
* The `MGLPolyline.coordinate` and `MGLPolygon.coordinate` properties now return the midpoint and centroid, respectively, instead of the first coordinate. ([#8713](https://github.com/mapbox/mapbox-gl-native/pull/8713))

### User interaction

* Added a scale bar to `MGLMapView` that indicates the scale of the map. ([#7631](https://github.com/mapbox/mapbox-gl-native/pull/7631))
* Fixed an issue causing the map to go blank during a flight animation that travels a very short distance. ([#9199](https://github.com/mapbox/mapbox-gl-native/pull/9199))
* Fixed an issue where gesture recognizers associated with map view interactivity were not disabled when their related interactions were disabled. ([#8304](https://github.com/mapbox/mapbox-gl-native/pull/8304))
* Fixed an issue preventing the Mapbox Telemetry confirmation dialog from appearing when opened from within a map view in a modal view controller. ([#9027](https://github.com/mapbox/mapbox-gl-native/pull/9027))
* Corrected the size of MGLMapView’s compass. ([#9060](https://github.com/mapbox/mapbox-gl-native/pull/9060))
* The Improve This Map button in the attribution action sheet now leads to a feedback tool that matches MGLMapView’s rotation and pitch. `-[MGLAttributionInfo feedbackURLAtCenterCoordinate:zoomLevel:]` no longer respects the feedback URL specified in TileJSON. ([#9078](https://github.com/mapbox/mapbox-gl-native/pull/9078))
* `-[MGLMapViewDelegate mapView:shouldChangeFromCamera:toCamera:]` can now block any panning caused by a pinch gesture. ([#9344](https://github.com/mapbox/mapbox-gl-native/pull/9344))
* If the user taps on the map while it is flying to the user’s location, the user dot no longer appears in the incorrect location. ([#7916](https://github.com/mapbox/mapbox-gl-native/pull/7916))
* Improved the responsiveness of the tilt gesture by reducing the initial recognition delay. ([#9386](https://github.com/mapbox/mapbox-gl-native/pull/9386))

### Other changes

* Fixed a crash that occurred when accessing the `MGLMultiPolygon.coordinate` property. ([#8713](https://github.com/mapbox/mapbox-gl-native/pull/8713))
* Fixed a crash or console spew when MGLMapView is initialized with a frame smaller than 64 points wide by 64 points tall. ([#8562](https://github.com/mapbox/mapbox-gl-native/pull/8562))
* Fixed an issue that caused the compass and scale bar to underlap navigation and tab bars. ([#7716](https://github.com/mapbox/mapbox-gl-native/pull/7716))
* The error passed into `-[MGLMapViewDelegate mapViewDidFailLoadingMap:withError:]` now includes a more specific description and failure reason. ([#8418](https://github.com/mapbox/mapbox-gl-native/pull/8418))
* Improved CPU and battery performance while animating a tilted map’s camera in an area with many labels. ([#9031](https://github.com/mapbox/mapbox-gl-native/pull/9031))
* Fixed an issue rendering polylines that contain duplicate vertices. ([#8808](https://github.com/mapbox/mapbox-gl-native/pull/8808))
* Added struct boxing to `MGLCoordinateSpan`, `MGLCoordinateBounds`, `MGLOfflinePackProgress`, and `MGLTransition`. ([#9343](https://github.com/mapbox/mapbox-gl-native/pull/9343))

## 3.5.4 - May 9, 2017

* Fixed an issue that caused view backed annotations to become detached from the map view during pan gestures combined with animations of annotation view size or when the annotation view had no size but contained subviews with a non-zero size. ([#8926](https://github.com/mapbox/mapbox-gl-native/pull/8926))

## 3.5.3 - May 2, 2017

* Fixed an issue that prevented the attribution `UIAlertController` from showing in modal hierarchies. ([#8837](https://github.com/mapbox/mapbox-gl-native/pull/8837))

## 3.5.2 - April 7, 2017

* Fixed an issue that caused a crash when the user location annotation was presenting a callout view and the map was moved. ([#8686](https://github.com/mapbox/mapbox-gl-native/pull/8686))
* This release was built with Xcode 8.3.1, which fixed [a significant bitcode issue](http://www.openradar.me/31302382) introduced in Xcode 8.3 that caused Mapbox iOS SDK 3.5.1 to be 2× larger than 3.5.0.

## 3.5.1 - April 5, 2017

* Fixed an issue that caused the return type of a map view delegate method to bridge incorrectly to applications written in Swift. ([#8541](https://github.com/mapbox/mapbox-gl-native/pull/8541))
* Fixed a crash that could occur when calling `-[MGLShapeSource featuresMatchingPredicate:]` or `-[MGLVectorSource featuresInSourceLayersWithIdentifiers:predicate:]`. ([#8553](https://github.com/mapbox/mapbox-gl-native/pull/8553))
* Fixed a crash that could occur after adding view-backed annotations to the map. ([#8513](https://github.com/mapbox/mapbox-gl-native/pull/8513))
* Renamed the “Data-Driven Styling” guide to “Using Style Functions at Runtime” and clarified the meaning of data-driven styling in the guide’s discussion of runtime style functions. ([#8627](https://github.com/mapbox/mapbox-gl-native/pull/8627))

## 3.5.0 - March 21, 2017

### Packaging

* The minimum deployment target for this SDK is now iOS 8. ([#8129](https://github.com/mapbox/mapbox-gl-native/pull/8129))
* Added support for the Carthage dependency manager. See [our website](https://www.mapbox.com/ios-sdk/) for setup instructions. ([#8257](https://github.com/mapbox/mapbox-gl-native/pull/8257))
* While running your application in the iOS Simulator, you will receive a notice in the console if a newer version of this SDK is available. ([#8282](https://github.com/mapbox/mapbox-gl-native/pull/8282))

### Internationalization

* Added support for right-to-left text and Arabic ligatures in labels. ([#6984](https://github.com/mapbox/mapbox-gl-native/pull/6984), [#7123](https://github.com/mapbox/mapbox-gl-native/pull/7123))
* Improved the line wrapping behavior of point-placed labels, especially labels written in Chinese and Japanese. ([#6828](https://github.com/mapbox/mapbox-gl-native/pull/6828), [#7446](https://github.com/mapbox/mapbox-gl-native/pull/7446))
* CJK characters now remain upright in vertically oriented labels that have line placement, such as road labels. ([#7114](https://github.com/mapbox/mapbox-gl-native/issues/7114))
* Added Catalan, Chinese (Simplified and Traditional), Dutch, Finnish, French, German, Japanese, Lithuanian, Polish, Portuguese (Brazilian), Russian, Spanish, Swedish, Ukrainian, and Vietnamese localizations. ([#7316](https://github.com/mapbox/mapbox-gl-native/pull/7316), [#7899](https://github.com/mapbox/mapbox-gl-native/pull/7899), [#7999](https://github.com/mapbox/mapbox-gl-native/pull/7999), [#8113](https://github.com/mapbox/mapbox-gl-native/pull/8113), [#8256](https://github.com/mapbox/mapbox-gl-native/pull/8256))

### Styles

* Added support for data-driven styling in the form of source and composite style functions. `MGLStyleFunction` is now an abstract class, with `MGLCameraStyleFunction` providing the behavior of `MGLStyleFunction` in previous releases. New `MGLStyleFunction` subclasses allow you to vary a style attribute by the values of attributes of features in the source. ([#7596](https://github.com/mapbox/mapbox-gl-native/pull/7596))
* Added `circleStrokeColor`, `circleStrokeWidth`, and `circleStrokeOpacity` properties to MGLCircleStyleLayer and support for corresponding properties in style JSON files. ([#7356](https://github.com/mapbox/mapbox-gl-native/pull/7356))
* Point-placed labels in symbol style layers are now placed at more optimal locations within polygons. ([#7465](https://github.com/mapbox/mapbox-gl-native/pull/7465))
* Fixed flickering that occurred when manipulating a style layer. ([#7616](https://github.com/mapbox/mapbox-gl-native/pull/7616))
* Symbol style layers can now render point collections (known as multipoints in GeoJSON). ([#7445](https://github.com/mapbox/mapbox-gl-native/pull/7445))
* Added a `transition` property to MGLStyle to customize the timing of changes to style layers. ([#7711](https://github.com/mapbox/mapbox-gl-native/pull/7711))
* Added properties to MGLStyleLayer subclasses to customize the timing of transitions between values of individual attributes. ([#8225](https://github.com/mapbox/mapbox-gl-native/pull/8225))
* Fixed an issue causing lines and text labels toward the top of the map view to appear blurry when the map is tilted. ([#7444](https://github.com/mapbox/mapbox-gl-native/pull/7444))
* Fixed incorrect interpolation of style functions in Boolean-typed style attributes. ([#7526](https://github.com/mapbox/mapbox-gl-native/pull/7526))
* Removed support for the `ref` property in layers in style JSON files. ([#7586](https://github.com/mapbox/mapbox-gl-native/pull/7586))
* Fixed an issue that collapsed consecutive newlines within text labels. ([#7446](https://github.com/mapbox/mapbox-gl-native/pull/7446))
* Fixed artifacts when drawing particularly acute line joins. ([#7786](https://github.com/mapbox/mapbox-gl-native/pull/7786))
* Fixed an issue in which a vector style layer predicate involving the `$id` key path would exclude all features from the layer. ([#7989](https://github.com/mapbox/mapbox-gl-native/pull/7989), [#7971](https://github.com/mapbox/mapbox-gl-native/pull/7971))
* Fixed an issue causing vector style layer predicates to be evaluated as if each feature had a `$type` attribute of 1, 2, or 3. The `$type` key path can now be compared to `Point`, `LineString`, or `Polygon`, as described in the documentation. ([#7971](https://github.com/mapbox/mapbox-gl-native/pull/7971))
* When setting an `MGLShapeSource`’s shape to an `MGLFeature` instance, any `UIColor` attribute value is now converted to the equivalent CSS string representation for use with `MGLInterpolationModeIdentity` in style functions. ([#8025](https://github.com/mapbox/mapbox-gl-native/pull/8025))
* An exception is no longer thrown if layers or sources are removed from a style before they are added. ([#7962](https://github.com/mapbox/mapbox-gl-native/pull/7962))
* Renamed MGLStyleConstantValue to MGLConstantStyleValue. For compatibility with previous releases, MGLStyleConstantValue is now an alias of MGLConstantStyleValue. ([#8090](https://github.com/mapbox/mapbox-gl-native/pull/8090))
* Fixed a crash that could occur when switching styles after adding an MGLSource to the style. ([#8298](https://github.com/mapbox/mapbox-gl-native/pull/8298))

### Annotations and user interaction

* Added a method to MGLMapViewDelegate, `-mapView:shouldChangeFromCamera:toCamera:`, that you can implement to restrict which parts the user can navigate to using gestures. ([#5584](https://github.com/mapbox/mapbox-gl-native/pull/5584))
* Annotations are no longer deselected when the map is panned or zoomed, even if the annotation moves out of the visible bounds. ([#8022](https://github.com/mapbox/mapbox-gl-native/pull/8022))
* Changing the coordinates of a point annotation no longer deselects the annotation. ([#8269](https://github.com/mapbox/mapbox-gl-native/pull/8269))
* Fixed an issue that could cause a crash when point annotations were added and removed while simultaneously querying source features. ([#8374](https://github.com/mapbox/mapbox-gl-native/pull/8374))
* Fixed an issue preventing MGLMapView from adding a polyline annotation with the same coordinates as a polygon annotation. ([#8355](https://github.com/mapbox/mapbox-gl-native/pull/8355))
* Fixed an issue where translucent, non-view-backed point annotations along tile boundaries would be drawn darker than expected. ([#6832](https://github.com/mapbox/mapbox-gl-native/pull/6832))
* Double-tap and two-finger tap gestures now zoom to the nearest integer zoom level. ([#8027](https://github.com/mapbox/mapbox-gl-native/pull/8027))
* The `MGLAnnotationView.annotation` property is now read-write. ([#8139](https://github.com/mapbox/mapbox-gl-native/pull/8139))
* Enabled the one-finger zoom gesture on iPad. To execute this gesture, tap twice; on second tap, hold your finger on the map and pan up to zoom in, or down to zoom out. ([#8379](https://github.com/mapbox/mapbox-gl-native/pull/8379))

### Networking and offline maps

* Offline pack notifications are now posted by `MGLOfflinePack` instances instead of the shared `MGLOfflineStorage` object. For backwards compatibility, the `userInfo` dictionary still indicates the pack’s state and progress. ([#7952](https://github.com/mapbox/mapbox-gl-native/pull/7952))
* Fixed a memory leak in MGLMapView. ([#7956](https://github.com/mapbox/mapbox-gl-native/pull/7956))
* Fixed an issue that could prevent a cached style from appearing while the device is offline. ([#7770](https://github.com/mapbox/mapbox-gl-native/pull/7770))
* Fixed an issue that could prevent a style from loading when reestablishing a network connection. ([#7902](https://github.com/mapbox/mapbox-gl-native/pull/7902))
* `MGLOfflineStorage` instances now support a delegate conforming to `MGLOfflineStorageDelegate`, which allows altering URLs before they are requested from the Internet. ([#8084](https://github.com/mapbox/mapbox-gl-native/pull/8084))

### Other changes

* Fixed an issue that, among other things, caused various islands to disappear at certain zoom levels. ([#7621](https://github.com/mapbox/mapbox-gl-native/pull/7621))
* Added a method to MGLMapView that allows you to specify a predicate when querying for visible features. ([#8256](https://github.com/mapbox/mapbox-gl-native/pull/8246))
* Fixed flickering that occurred when panning past the antimeridian. ([#7574](https://github.com/mapbox/mapbox-gl-native/pull/7574))
* Fixed an issue that sometimes caused crashes when the SDK interacted with the file system in the background. ([#8125](https://github.com/mapbox/mapbox-gl-native/pull/8125))
* Added a `MGLDistanceFormatter` class for formatting geographic distances. ([#7888](https://github.com/mapbox/mapbox-gl-native/pull/7888))
* Fixed an issue that was causing the system location indicator to stay on in background after telemetry was disabled. ([#7833](https://github.com/mapbox/mapbox-gl-native/pull/7833))
* Added support for predicates in rendered feature querying [8256](https://github.com/mapbox/mapbox-gl-native/pull/8246)
* Added a nightly build of the dynamic framework. ([#8337](https://github.com/mapbox/mapbox-gl-native/pull/8337))

## 3.4.2 - February 21, 2017

This is the final scheduled version of the Mapbox iOS SDK that supports iOS 7. ([#8129](https://github.com/mapbox/mapbox-gl-native/pull/8129))

* A programmatic change to an MGLMapView’s camera no longer resets the user tracking mode. ([#7856](https://github.com/mapbox/mapbox-gl-native/pull/7856))
* Improved the performance of trivial camera animations. ([#7125](https://github.com/mapbox/mapbox-gl-native/pull/7125))
* Added a guide detailing the built-in gesture recognizers and various ways to configure them. ([#7937](https://github.com/mapbox/mapbox-gl-native/pull/7937))

## 3.4.1 - January 25, 2017

* Fixed a build error in the static framework flavor of this SDK caused by a missing header. ([#7844](https://github.com/mapbox/mapbox-gl-native/pull/7844))
* Fixed an issue causing MGLMapView’s `camera`’s `heading` to be set to a negative value, indicating an undefined heading, when the map view faces northwest. The heading is now wrapped to between zero and 360 degrees, for consistency with MGLMapView’s `direction` property. ([#7724](https://github.com/mapbox/mapbox-gl-native/pull/7724))
* Fixed an issue where MGLMapView could initially flash black before loading. ([#7859](https://github.com/mapbox/mapbox-gl-native/pull/7859))
* Deprecated the style class methods in MGLStyle. ([#7785](https://github.com/mapbox/mapbox-gl-native/pull/7785))

## 3.4.0 - January 20, 2017

### Packaging

* Xcode 7.3 or above is required for using this SDK. ([#6059](https://github.com/mapbox/mapbox-gl-native/issues/6059))
* Clarified that the `-ObjC` linker flag is required for linking against the static framework distribution of this SDK. ([#6213](https://github.com/mapbox/mapbox-gl-native/pull/6213))
* The API reference has a sharper look. ([#7422](https://github.com/mapbox/mapbox-gl-native/pull/7422))
* Added documentation for the Info.plist keys used by this SDK. ([#6833](https://github.com/mapbox/mapbox-gl-native/pull/6833))

### Styles and data

* A new runtime styling API allows you to adjust the style and content of the base map dynamically. All the options available in [Mapbox Studio](https://www.mapbox.com/studio/) are now exposed via MGLStyle and subclasses of MGLStyleLayer and MGLSource. ([#5727](https://github.com/mapbox/mapbox-gl-native/pull/5727))
* MGLMapView’s `styleURL` property can now be set to an absolute file URL. ([#6026](https://github.com/mapbox/mapbox-gl-native/pull/6026))
* When creating an MGLShapeSource, you can now specify options for clustering point features within the shape source. Similarly, GeoJSON sources specified by the stylesheet at design time can specify the `cluster`, `clusterMaxZoom`, and `clusterRadius` attributes. ([#5724](https://github.com/mapbox/mapbox-gl-native/pull/5724))
* Added [quadkey](https://msdn.microsoft.com/en-us/library/bb259689.aspx) support and limited WMS support in raster tile URL templates. ([#5628](https://github.com/mapbox/mapbox-gl-native/pull/5628))
* When creating an MGLTileSource, you can now specify that the tile URLs use [TMS](https://en.wikipedia.org/wiki/Tile_Map_Service) coordinates by setting `MGLTileSourceOptionTileCoordinateSystem` to `MGLTileCoordinateSystemTMS`. TileJSON files can specify `"scheme": "tms"`. ([#2270](https://github.com/mapbox/mapbox-gl-native/pull/2270))
* Fixed an issue causing abstract MGLMultiPointFeature objects to be returned in feature query results. Now concrete MGLPointCollectionFeature objects are returned. MGLMultiPointFeature is now an alias of MGLPointCollectionFeature. ([#6742](https://github.com/mapbox/mapbox-gl-native/pull/6742))
* Fixed rendering artifacts and missing glyphs that occurred after viewing a large number of CJK characters on the map. ([#5908](https://github.com/mapbox/mapbox-gl-native/pull/5908))
* `-[MGLMapView resetPosition]` now resets to the current style’s default center coordinates, zoom level, direction, and pitch, if specified. ([#6127](https://github.com/mapbox/mapbox-gl-native/pull/6127))
* Fixed an issue where feature querying sometimes failed to return the expected features when the map was tilted. ([#6773](https://github.com/mapbox/mapbox-gl-native/pull/6773))
* MGLFeature’s `attributes` and `identifier` properties are now writable. ([#6728](https://github.com/mapbox/mapbox-gl-native/pull/6728))
* The action sheet that appears when tapping the information button in the bottom-right corner now lists the correct attribution for the current style. ([#5999](https://github.com/mapbox/mapbox-gl-native/pull/5999))
* Added support for MGLSymbolStyleLayer’s `textPitchAlignment` property and the corresponding style JSON property for improved street label legibility on a tilted map. ([#5288](https://github.com/mapbox/mapbox-gl-native/pull/5288))
* Added support for MGLSymbolStyleLayer’s `iconTextFit` and `iconTextFitPadding` properties and the corresponding style JSON properties, allowing the background of a shield to automatically resize to fit the shield’s text. ([#5334](https://github.com/mapbox/mapbox-gl-native/pull/5334))
* Added support for MGLSymbolStyleLayer’s `circlePitchScale` property and the corresponding style JSON property, allowing circle features in a tilted base map to scale or remain the same size as the viewing distance changes. ([#5576](https://github.com/mapbox/mapbox-gl-native/pull/5576))
* The `identifier` property of an MGLFeature may now be either a number or string. ([#5514](https://github.com/mapbox/mapbox-gl-native/pull/5514))
* If MGLMapView is unable to obtain or parse a style, it now calls its delegate’s `-mapViewDidFailLoadingMap:withError:` method. ([#6145](https://github.com/mapbox/mapbox-gl-native/pull/6145))
* Added the `-[MGLMapViewDelegate mapView:didFinishLoadingStyle:]` delegate method, which offers the earliest opportunity to modify the layout or appearance of the current style before the map view is displayed to the user. ([#6636](https://github.com/mapbox/mapbox-gl-native/pull/6636))
* Fixed crashes that could occur when loading a malformed stylesheet. ([#5736](https://github.com/mapbox/mapbox-gl-native/pull/5736))
* Fixed an issue causing stepwise zoom functions to be misinterpreted. ([#6328](https://github.com/mapbox/mapbox-gl-native/pull/6328))
* A source’s tiles are no longer rendered when the map is outside the source’s supported zoom levels. ([#6345](https://github.com/mapbox/mapbox-gl-native/pull/6345))
* Improved style parsing performance. ([#6170](https://github.com/mapbox/mapbox-gl-native/pull/6170))
* Improved feature querying performance. ([#6514](https://github.com/mapbox/mapbox-gl-native/pull/6514))
* Fixed an issue where shapes that cannot currently be visually represented as annotations were still shown on the map as point annotations. ([#6764](https://github.com/mapbox/mapbox-gl-native/issues/6764))

### User location

* The user dot now animates between user locations when user tracking is disabled. ([#6215](https://github.com/mapbox/mapbox-gl-native/pull/6215))
* To customize the appearance of the user location annotation, subclass the newly added MGLUserLocationAnnotationView class and implement `-[MGLMapViewDelegate mapView:viewForAnnotation:]`. ([#5882](https://github.com/mapbox/mapbox-gl-native/pull/5882))
* `-[MGLMapView viewForAnnotation:]` now returns the user location annotation view when given the user location annotation. ([#6957](https://github.com/mapbox/mapbox-gl-native/pull/6957))
* Fixed an issue causing the user dot’s accuracy ring to wobble while zooming in and out. ([#6019](https://github.com/mapbox/mapbox-gl-native/pull/6019))
* Heading accuracy indicator sizing has been changed to appear more precise. ([#6120](https://github.com/mapbox/mapbox-gl-native/pull/6120))
* Fixed an issue that caused the map to not update to reflect the centerOffset when the user location was tracked. ([#6216](https://github.com/mapbox/mapbox-gl-native/pull/6216))

### Annotations

* Added new methods to MGLMultiPoint for changing the vertices along a polyline annotation or the exterior of a polygon annotation. ([#6565](https://github.com/mapbox/mapbox-gl-native/pull/6565))
* Added new APIs to MGLMapView to query for visible annotations. Combined with `-[MGLMapView viewForAnnotation:]`, these APIs can be used to access all visible annotation views. ([#6061](https://github.com/mapbox/mapbox-gl-native/pull/6061))
* Shape, feature, and annotation classes now conform to NSSecureCoding. ([#6559](https://github.com/mapbox/mapbox-gl-native/pull/6559))
* Fixed an issue causing offscreen annotation views to be updated even when they were in the reuse queue. ([#5987](https://github.com/mapbox/mapbox-gl-native/pull/5987))
* Fixed an issue preventing MGLAnnotationView from animating when its coordinate changes. ([#6215](https://github.com/mapbox/mapbox-gl-native/pull/6215))
* Fixed an issue causing the wrong annotation view to be selected when tapping an annotation view with a center offset applied. ([#5931](https://github.com/mapbox/mapbox-gl-native/pull/5931))
* Fixed an issue that assigned annotation views to polyline and polygon annotations. ([#5770](https://github.com/mapbox/mapbox-gl-native/pull/5770))
* Fixed an issue causing the callout view to be dismissed when panning around. ([#6676](https://github.com/mapbox/mapbox-gl-native/pull/6676))
* Per documentation, the first and last coordinates in an MGLPolygon must be identical in order for the polygon to draw correctly. The same is true for an MGLPolygon’s interior polygon. ([#5514](https://github.com/mapbox/mapbox-gl-native/pull/5514))
* To make an MGLPolyline or MGLPolygon span the antimeridian, specify coordinates with longitudes greater than 180° or less than −180°. ([#6088](https://github.com/mapbox/mapbox-gl-native/pull/6088))
* Various method arguments that are represented as C arrays of `CLLocationCoordinate2D` instances have been marked `const` to streamline bridging to Swift. ([#7215](https://github.com/mapbox/mapbox-gl-native/pull/7215))
* Fixed an issue that caused an annotation view to disappear if it isn’t created using the annotation view reuse queue. ([#6485](https://github.com/mapbox/mapbox-gl-native/pull/6485))
* Fixed an issue that could reset user-added transformations on annotation views. ([#6166](https://github.com/mapbox/mapbox-gl-native/pull/6166))
* Improved the performance of relocating a non-view-backed point annotation by changing its `coordinate` property. ([#5385](https://github.com/mapbox/mapbox-gl-native/pull/5385))
* Fixed an issue that caused an assertion failure if a `MGLShapeCollection` (a GeoJSON GeometryCollection) was created with an empty array of shapes. ([#7632](https://github.com/mapbox/mapbox-gl-native/pull/7632))
* Improved the precision of annotations at zoom levels greater than 18. ([#5517](https://github.com/mapbox/mapbox-gl-native/pull/5517))

### Networking and offline maps

* Fixed an issue preventing an MGLMapView from loading tiles while an offline pack is downloading. ([#6446](https://github.com/mapbox/mapbox-gl-native/pull/6446))
* Fixed a crash that could occur when the device is disconnected while downloading an offline pack. ([#6293](https://github.com/mapbox/mapbox-gl-native/pull/6293))
* Fixed a crash that occurred when encountering a rate-limit error in response to a network request. ([#6223](https://github.com/mapbox/mapbox-gl-native/pull/6223))
* Fixed an issue causing an MGLOfflinePack’s progress to continue to update after calling `-suspend`. ([#6186](https://github.com/mapbox/mapbox-gl-native/pull/6186))
* Fixed an issue preventing cached annotation images from displaying while the device is offline. ([#6358](https://github.com/mapbox/mapbox-gl-native/pull/6358))
* Added support for an `MGLMapboxAPIBaseURL` key in an app's `Info.plist` in order to customize the base URL used for retrieving map data, styles, and other resources. ([#6709](https://github.com/mapbox/mapbox-gl-native/pull/6709))
* Query parameters are no longer stripped from mapbox: URLs used as resource URLs. ([#6182](https://github.com/mapbox/mapbox-gl-native/pull/6182), [#6432](https://github.com/mapbox/mapbox-gl-native/pull/6432))
* Database errors are now logged to the console. ([#6291](https://github.com/mapbox/mapbox-gl-native/pull/6291))

### Other changes

* Raster tiles such as those from Mapbox Satellite are now cached, eliminating flashing while panning back and forth. ([#7091](https://github.com/mapbox/mapbox-gl-native/pull/7091))
* Improved the performance of symbol style layers. ([#7025](https://github.com/mapbox/mapbox-gl-native/pull/7025))
* As the user zooms in, tiles from lower zoom levels are scaled up until tiles for higher zoom levels are loaded. ([#5143](https://github.com/mapbox/mapbox-gl-native/pull/5143))
* Notification names and user info keys are now string enumeration values for ease of use in Swift. ([#6794](https://github.com/mapbox/mapbox-gl-native/pull/6794))
* MGLMapDebugOverdrawVisualizationMask no longer has any effect in Release builds of the SDK. This debug mask has been disabled for performance reasons. ([#5555](https://github.com/mapbox/mapbox-gl-native/pull/5555))
* Fixed a typo in the documentation for the MGLCompassDirectionFormatter class. ([#5879](https://github.com/mapbox/mapbox-gl-native/pull/5879))
* The UITapGestureRecognizer on MGLMapView that is used for selecting annotations now fails if a tap does not select an annotation. ([#7246](https://github.com/mapbox/mapbox-gl-native/pull/7246))
* Fixed issues related to the visibility of sources in viewports less than 512 pixels wide or tall. ([#7438](https://github.com/mapbox/mapbox-gl-native/pull/7438))

## 3.3.7 - November 17, 2016

* This version is the same as 3.3.6 but it is built with Xcode 8 that produces a smaller binary. Developers using this version in Swift applications built with Xcode 7.3.1 should use the  unstripped, `*-symbols` framework.

## 3.3.6 - November 9, 2016

* Fixed a crash that occurred during low-memory situations when multiple instances of MGLMapView were in the view hierarchy. The speculative fix in v3.3.5 has been reverted. ([#6972](https://github.com/mapbox/mapbox-gl-native/pull/6972))

## 3.3.5 - November 2, 2016

* Speculatively fixed an OpenGL rendering crash. ([#6844](https://github.com/mapbox/mapbox-gl-native/pull/6844))
* Fixed an issue with symbols not being properly stripped from the dynamic framework. The dSYM file included with the standard dynamic framework in previous releases (e.g., `mapbox-ios-sdk-3.3.4-dynamic.zip` or the `Mapbox-iOS-SDK` pod) could not be used to symbolicate crashes. ([#6531](https://github.com/mapbox/mapbox-gl-native/pull/6531))
* Simulator architecture slices are included in the included dSYM file, allowing you to symbolicate crashes that occur in the Simulator. ([#5740](https://github.com/mapbox/mapbox-gl-native/pull/5740))
* Fixed a crash that sometimes occurred when initializing an MGLMapView. ([#5932](https://github.com/mapbox/mapbox-gl-native/pull/5932))

## 3.3.4 - August 8, 2016

* Fixed an issue that caused the user dot to be selected when tapping an annotation that lies within the user dot’s accuracy circle. First attempt was [#5816](https://github.com/mapbox/mapbox-gl-native/pull/5816) in v3.3.2, which excluded the pulsing halo but not the accuracy circle. ([#5894](https://github.com/mapbox/mapbox-gl-native/pull/5894))

## 3.3.3 - July 29, 2016

* Fixed an issue where the style zoom levels were not respected when deciding when to render a layer. ([#5811](https://github.com/mapbox/mapbox-gl-native/issues/5811))

## 3.3.2 - July 28, 2016

* Speculatively fixed a crash that occurred when initializing an MGLMapView on iOS 7.x. ([#5791](https://github.com/mapbox/mapbox-gl-native/pull/5791))
* View-backed annotations no longer prevent the user from starting to pan the map. ([#5813](https://github.com/mapbox/mapbox-gl-native/pull/5813))
* Fixed an issue that caused the user dot to be selected when tapping an annotation that lies within the user dot’s accuracy circle. ([#5816](https://github.com/mapbox/mapbox-gl-native/pull/5816))

## 3.3.1 - July 19, 2016

* Fixed a crash that occurred when a sprite URL lacks a file extension. See [this comment](https://github.com/mapbox/mapbox-gl-native/issues/5722#issuecomment-233701251) to determine who may be affected by this bug. ([#5723](https://github.com/mapbox/mapbox-gl-native/pull/5723))
* Fixed an issue causing overlapping polylines and polygons to be drawn in undefined z-order. Shapes are always drawn in the order they are added to the map, from the oldest on the bottom to the newest on the top. ([#5710](https://github.com/mapbox/mapbox-gl-native/pull/5710))
* Fixed an issue preventing MGLMapView from changing its viewport when a single annotation was passed into `-[MGLMapView showAnnotations:animated:]`. ([#5693](https://github.com/mapbox/mapbox-gl-native/pull/5693))
* Fixed an issue causing polyline and polygon annotations to disappear when the zoom level is one less than the maximum zoom level. ([#5418](https://github.com/mapbox/mapbox-gl-native/pull/5418))
* Fixed a crash that occurred when a style or other resource URL has a query string. ([#5554](https://github.com/mapbox/mapbox-gl-native/pull/5554))
* If you subclass MGLAnnotationView, your implementation of `-setSelected:animated:` is now called with the correct value in the `animated` parameter, making it possible to animate a deselection. ([#5677](https://github.com/mapbox/mapbox-gl-native/pull/5677))
* The compass, Mapbox logo, and attribution button now accommodate the containing map view’s content insets. If your interface elements partially overlap the map view but do not affect the top and bottom layout guides, set the `automaticallyAdjustsScrollViewInsets` property to `NO` and set the `contentInset` property to a suitable value. ([#5671](https://github.com/mapbox/mapbox-gl-native/pull/5671))
* Added a property to MGLOfflineStorage, `countOfBytesCompleted`, that indicates the disk space occupied by all cached and offline resources. ([#5585](https://github.com/mapbox/mapbox-gl-native/pull/5585))

## 3.3.0 - July 14, 2016

### Styles and data

- Added methods to MGLMapView for obtaining the underlying map data rendered by the current style, along with additional classes to represent complex geometry in that data. ([#5110](https://github.com/mapbox/mapbox-gl-native/pull/5110))
- Improved performance viewing regions with large landcover polygons when viewing a style that uses the Mapbox Streets source. ([#2444](https://github.com/mapbox/mapbox-gl-native/pull/2444))
- Fixed a memory leak when using raster resources. ([#5141](https://github.com/mapbox/mapbox-gl-native/pull/5141))
- Rendering now occurs on the main thread, fixing a hang when calling `-[MGLMapView styleURL]` before the map view has fully loaded or while the application is in the background. ([#2909](https://github.com/mapbox/mapbox-gl-native/pull/2909))
- Added a `-reloadStyle:` action to MGLMapView to force a reload of the current style. ([#4728](https://github.com/mapbox/mapbox-gl-native/pull/4728))
- A more specific user agent string is now sent with style and tile requests. ([#4012](https://github.com/mapbox/mapbox-gl-native/pull/4012))
- Added a new option to `MGLMapDebugMaskOptions`, `MGLMapDebugOverdrawVisualizationMask`, that highlights overlapping drawing operations instead of the usual rendered output. ([#5403](https://github.com/mapbox/mapbox-gl-native/pull/5403))

### Interactivity

- The compass, user dot, and visible annotations are now accessible to VoiceOver users. ([#1496](https://github.com/mapbox/mapbox-gl-native/pull/1496))
- Added a method to MGLMapView, `-anchorPointForGesture:`, that you can override to anchor gestures at a point other than the user location. ([#5302](https://github.com/mapbox/mapbox-gl-native/pull/5302))
- Added a property to MGLMapView, `decelerationRate`, that allows you to speed up or slow down the drift animation at the end of a user gesture. You can also use this property to disable the drift animation entirely. ([#5504](https://github.com/mapbox/mapbox-gl-native/pull/5504))
- Improved responsiveness when zooming in then immediately panning around. ([#4595](https://github.com/mapbox/mapbox-gl-native/pull/4595))
- Added a new method, `-[MGLMapView cameraThatFitsCoordinateBounds:]`, to get a camera that you can pass into `-setCamera:` that fits the given coordinate bounds. ([#4790](https://github.com/mapbox/mapbox-gl-native/pull/4790))

### Annotations

- MGLPointAnnotation and custom MGLAnnotation implementations (but not MGLMultiPoint) can be backed by an MGLAnnotationView instead of an MGLAnnotationImage. MGLAnnotationView is a subclass of UIView, so you can use Core Animation and other familiar technologies with it. To associate an MGLAnnotation with an MGLAnnotationView, implement `-mapView:viewForAnnotation:` in your MGLMapViewDelegate class. ([#4801](https://github.com/mapbox/mapbox-gl-native/pull/4801))
- An MGLAnnotation can be relocated by changing its `coordinate` property in a KVO-compliant way. An MGLMultiPoint cannot be relocated. ([#3835](https://github.com/mapbox/mapbox-gl-native/pull/3835))
- Setting the `image` property of an MGLAnnotationImage to `nil` resets it to the default red pin image and reclaims resources that can be used to customize additional annotations. ([#3835](https://github.com/mapbox/mapbox-gl-native/pull/3835))
- An MGLPolygon can now have interior polygons, representing holes knocked out of the overall shape. ([#5110](https://github.com/mapbox/mapbox-gl-native/pull/5110))

### User location

- The user dot now moves smoothly between user location updates while user location tracking is disabled. ([#1582](https://github.com/mapbox/mapbox-gl-native/pull/1582))
- Fixed an issue preventing KVO change notifications from being generated on MGLMapView’s `userTrackingMode` key path when `-setUserTrackingMode:animated:` is called. ([#4724](https://github.com/mapbox/mapbox-gl-native/pull/4724))
- Fixed a crash setting MGLMapView’s `userLocationVerticalAlignment` property before a user location update has occurred. ([#5278](https://github.com/mapbox/mapbox-gl-native/pull/5278))
- Mapbox Telemetry is automatically disabled while the host application is running in the iOS Simulator. ([#4726](https://github.com/mapbox/mapbox-gl-native/pull/4726))

### Offline maps

- `MGLOfflinePackProgress` now indicates how many tiles have been downloaded and how much space they take up. ([#4874](https://github.com/mapbox/mapbox-gl-native/pull/4874))
- Fixed an issue where the tile cache could be included in iCloud backups on the first launch. ([#5124](https://github.com/mapbox/mapbox-gl-native/pull/5124), [#5601](https://github.com/mapbox/mapbox-gl-native/pull/5601))
- Suppressed “Unable to make space for entry” console spew. ([#4708](https://github.com/mapbox/mapbox-gl-native/pull/4708))
- Deprecated `-[MGLMapView emptyMemoryCache]`. ([#4725](https://github.com/mapbox/mapbox-gl-native/pull/4725))

### Packaging

- Improved the design of the generated API documentation. ([#5306](https://github.com/mapbox/mapbox-gl-native/pull/5306))
- Applications linking against the SDK static framework no longer need to add `-ObjC` to the Other Linker Flags (`OTHER_LDFLAGS`) build setting. If you previously added this flag solely for this SDK, removing the flag may potentially reduce the overall size of your application. ([#4641](https://github.com/mapbox/mapbox-gl-native/pull/4641))
- Removed the `armv7s` slice from the SDK to reduce its size. iPhone 5 and iPhone 5c automatically use the `armv7` slice instead. ([#4641](https://github.com/mapbox/mapbox-gl-native/pull/4641))
- The SDK is now localizable. No localizations are currently provided, other than English, but if you need a particular localization, you can install the SDK manually and drop a .lproj folder into the framework. ([#4783](https://github.com/mapbox/mapbox-gl-native/pull/4783))
- Removed unused SVG files from the SDK’s resource bundle. ([#4641](https://github.com/mapbox/mapbox-gl-native/pull/4641))

### Other changes

- Added category methods on NSValue for converting to and from the structure types defined in MGLGeometry.h. ([#4802](https://github.com/mapbox/mapbox-gl-native/pull/4802))
- Added NSFormatter subclasses for converting geographic coordinates and directions into display strings. ([#4802](https://github.com/mapbox/mapbox-gl-native/pull/4802))
- Added `MGLCoordinateInCoordinateBounds()`, a function that tests whether or not a coordinate is in a given bounds. ([#5053](https://github.com/mapbox/mapbox-gl-native/pull/5053))

## 3.2.3 - June 7, 2016

- Fixed an issue preventing `-[MGLMapViewDelegate mapViewDidFinishLoadingMap:]` from being called when returning to the view controller containing the map view from another view controller. ([#5164](https://github.com/mapbox/mapbox-gl-native/pull/5164))
- Declarations in the API documentation are shown in both Objective-C and Swift. ([realm/jazzy#530](https://github.com/realm/jazzy/pull/530))

## 3.2.2 - May 10, 2016

- Existing MGLStyle class methods that return default style URLs have been deprecated in favor of new methods that require an explicit style version parameter. The deprecated, unversioned methods continue to return version 8 of the respective styles and will not be updated as new versions of the styles are released. ([#4759](https://github.com/mapbox/mapbox-gl-native/pull/4759))
- Deprecated `+[MGLStyle emeraldStyleURL]` with no replacement method. To use the Emerald style going forward, we recommend that you use the underlying URL. ([#4759](https://github.com/mapbox/mapbox-gl-native/pull/4759))
- Added `+[MGLStyle outdoorsStyleURLWithVersion:]` for the new Outdoors style. ([#4759](https://github.com/mapbox/mapbox-gl-native/pull/4759))
- The Hybrid style is now called Satellite Streets. ([#4759](https://github.com/mapbox/mapbox-gl-native/pull/4759))

## 3.2.1 - April 20, 2016

- Fixed a hang that could occur if the host application attempts to set user defaults on a background queue. ([#4745](https://github.com/mapbox/mapbox-gl-native/pull/4745))
- User location heading updates now resume properly when an app becomes active again. ([#4674](https://github.com/mapbox/mapbox-gl-native/pull/4674))
- Fixed an issue causing hyperlinks in the documentation to be displayed as raw Markdown syntax when viewed in Xcode’s Quick Help popover or sidebar. ([#4760](https://github.com/mapbox/mapbox-gl-native/pull/4760))

## 3.2.0 - April 5, 2016

- If you’ve previously installed the SDK as a static framework, the installation workflow has changed to address issues when submitting your application to the App Store or installing it on a device. Upon upgrading to this version of the SDK, you’ll need to add Mapbox.bundle to the Copy Bundle Resources build phase and remove Mapbox.framework from the Embed Frameworks build phase. ([#4455](https://github.com/mapbox/mapbox-gl-native/pull/4455))
- Offline packs can now be downloaded to allow users to view specific regions of the map offline. A new MGLOfflineStorage class provides APIs for managing MGLOfflinePacks. ([#4221](https://github.com/mapbox/mapbox-gl-native/pull/4221))
- Tiles and other resources are cached in the same file that holds offline resources. The combined cache file is located in a subdirectory of the user’s Application Support directory, which means iOS will not delete the file when disk space runs low. ([#4377](https://github.com/mapbox/mapbox-gl-native/pull/4377))
- Fixed an issue where the map view’s center would always be calculated as if the view occupied the entire screen. ([#4504](https://github.com/mapbox/mapbox-gl-native/issues/4504))
- The user dot no longer disappears after panning the map across the antimeridian at low zoom levels. ([#4275](https://github.com/mapbox/mapbox-gl-native/pull/4275))
- The map no longer recoils when panning quickly at low zoom levels. ([#4214](https://github.com/mapbox/mapbox-gl-native/pull/4214))
- Fixed an issue causing the map to pan the wrong way when the user pinches unevenly. ([#4427](https://github.com/mapbox/mapbox-gl-native/pull/4427))
- The maximum zoom level is capped at 21 due to rendering issues at higher zoom levels. ([#4417](https://github.com/mapbox/mapbox-gl-native/pull/4417))
- An icon laid out along a line no longer appears if it would extend past the end of the line. Some one-way arrows no longer point the wrong way. ([#3839](https://github.com/mapbox/mapbox-gl-native/pull/3839))
- Fixed warping of dashed lines near sharp corners. ([#3914](https://github.com/mapbox/mapbox-gl-native/pull/3914))
- Telemetry location gathering now occurs only when the device is in motion. ([#4115](https://github.com/mapbox/mapbox-gl-native/pull/4115))
- An account’s monthly active users metric only counts a user once a map view is displayed to that user. ([#3713](https://github.com/mapbox/mapbox-gl-native/pull/3713))
- A .dSYM bundle is included with the dynamic framework to facilitate symbolication of crash logs.
- Updated documentation to reflect the requirement that you must embed the dynamic framework in the “Embedded Binaries” section in Xcode. ([#4011](https://github.com/mapbox/mapbox-gl-native/issues/4011))
- Polygons and polylines now default to using the map view’s tint color. ([#4028](https://github.com/mapbox/mapbox-gl-native/pull/4028))
- The user dot no longer lags when panning the map. ([#3683](https://github.com/mapbox/mapbox-gl-native/pull/3683))
- The Improve This Map tool now uses the same zoom level that is currently being shown in the map view. ([#4068](https://github.com/mapbox/mapbox-gl-native/pull/4068))
- Fixed a formatting issue in the documentation for `MGLCoordinateBoundsIsEmpty()`. ([#3958](https://github.com/mapbox/mapbox-gl-native/pull/3958))

## 3.1.2 - February 22, 2016

- You can once again install the static framework without manually linking several framework and library dependencies. ([#4029](https://github.com/mapbox/mapbox-gl-native/pull/4029))
- The location manager used by MGLMapView to show the user’s location is now paused when the application is sent to the background. ([#4034](https://github.com/mapbox/mapbox-gl-native/pull/4034))

## 3.1.1 - February 15, 2016

- Corrected the dynamic framework’s minimum deployment target to iOS 8.0. ([#3872](https://github.com/mapbox/mapbox-gl-native/pull/3872))
- Fixed Fabric compatibility. ([#3847](https://github.com/mapbox/mapbox-gl-native/pull/3847))
- Fixed a crash that can occur when reselecting an annotation. ([#3881](https://github.com/mapbox/mapbox-gl-native/pull/3881))
- Fixed an issue preventing the Latitude inspectable from working when it is set before setting the Zoom Level inspectable in Interface Builder. ([#3886](https://github.com/mapbox/mapbox-gl-native/pull/3886))
- Fixed an issue that incorrectly expanded the tappable area of an annotation and prevented the annotation’s alignment rect insets from having any effect on the tappable area. ([#3898](https://github.com/mapbox/mapbox-gl-native/pull/3898))
- Fixed an issue preventing `-[MGLMapViewDelegate mapView:tapOnCalloutForAnnotation:]` from being called when a non-custom callout view is tapped. ([#3875](https://github.com/mapbox/mapbox-gl-native/pull/3875))

## 3.1.0 - February 5, 2016

- The SDK is now distributed as a dynamic framework instead of a static library, resulting in a simpler installation workflow and significantly reduced download size. The framework contains both simulator and device content. If you install the dynamic framework manually, you’ll need to strip out the simulator content before submitting your application to the App Store due to [an Xcode bug](http://www.openradar.me/radar?id=6409498411401216); see the installation instructions included with the framework for details. ([#3183](https://github.com/mapbox/mapbox-gl-native/pull/3183))
- Fixed an issue causing the entire MGLMapView to leak. ([#3448](https://github.com/mapbox/mapbox-gl-native/pull/3448))
- `MGLMapView` methods that alter the viewport now accept optional completion handlers. ([#3090](https://github.com/mapbox/mapbox-gl-native/pull/3090))
- You can now modify an annotation’s image after adding the annotation to the map. ([#3146](https://github.com/mapbox/mapbox-gl-native/pull/3146))
- Tapping now selects annotations more reliably. Tapping near the top of a large annotation image now selects that annotation. An annotation image’s alignment insets influence how far away the user can tap and still select the annotation. For example, if your annotation image has a large shadow, you can keep that shadow from being tappable by excluding it from the image’s alignment rect. ([#3261](https://github.com/mapbox/mapbox-gl-native/pull/3261))
- Annotations remain visible after switching to a different style. ([#3049](https://github.com/mapbox/mapbox-gl-native/pull/3049))
- The minimum and maximum zoom levels can now be configured using the `minimumZoomLevel` and `maximumZoomLevel` properties, respectively. The map is no longer limited to zoom level 18: by default, the maximum zoom level is now 20, allowing for a more detailed map in urban areas. ([#3712](https://github.com/mapbox/mapbox-gl-native/pull/3712))
- A new method on MGLMapView, `-flyToCamera:withDuration:completionHandler:`, lets you transition between viewpoints along an arc as if by aircraft. ([#3171](https://github.com/mapbox/mapbox-gl-native/pull/3171), [#3301](https://github.com/mapbox/mapbox-gl-native/pull/3301))
- MGLMapCamera’s `altitude` values now match those of MKMapCamera. ([#3362](https://github.com/mapbox/mapbox-gl-native/pull/3362))
- MGLMapView properties like `centerCoordinate` and `camera` now offset the center to account for any translucent top or bottom bar. As a result, when user tracking is enabled and the map view is an immediate child of a view controller, the user dot is centered in the unobscured portion of the map view. To override this offset, modify the `contentInset` property; you may also need to set the containing view controller’s `automaticallyAdjustsScrollViewInsets` property to `NO`. ([#3583](https://github.com/mapbox/mapbox-gl-native/pull/3583))
- In user tracking mode, the user dot stays in a fixed position within MGLMapView while the map pans smoothly. A new property, `userLocationVerticalAlignment`, determines the user dot’s fixed position. ([#3589](https://github.com/mapbox/mapbox-gl-native/pull/3589))
- When the user tracking mode is set to `MGLUserTrackingModeFollowWithCourse`, an optional `targetCoordinate` is kept within sight at all times as the user changes location. This property, in conjunction with the `userLocationVerticalAlignment` property, may be useful for displaying the user’s progress toward a waypoint. ([#3680](https://github.com/mapbox/mapbox-gl-native/pull/3680))
- Heading or course tracking mode can now be enabled as soon as an MGLMapView is initialized. ([#3680](https://github.com/mapbox/mapbox-gl-native/pull/3680))
- Zooming and rotation gestures no longer disable user tracking mode. ([#3589](https://github.com/mapbox/mapbox-gl-native/pull/3589))
- User tracking mode starts out at a lower zoom level by default. ([#3589](https://github.com/mapbox/mapbox-gl-native/pull/3589))
- Fixed an issue with small map views not properly fitting annotations within bounds. ([#3407](https://github.com/mapbox/mapbox-gl-native/pull/3407))
- When the user rotates the map to within 7° of true north, the map view now snaps to true north. ([#3403](https://github.com/mapbox/mapbox-gl-native/pull/3403))
- The map view’s background can now be transparent or translucent, as long as the style’s background layer is transparent or translucent and `MGLMapView.opaque` is set to `NO`. ([#3096](https://github.com/mapbox/mapbox-gl-native/pull/3096))
- Documentation is now generated by [jazzy](https://github.com/realm/jazzy) instead of appledoc. ♪♫ ([#3203](https://github.com/mapbox/mapbox-gl-native/pull/3203))
- New API to provide a custom callout view to the map for annotations. ([#3456](https://github.com/mapbox/mapbox-gl-native/pull/3456))
- Made telemetry on/off setting available in-app. ([#3445](https://github.com/mapbox/mapbox-gl-native/pull/3445))
- Fixed an issue with users not being counted by Mapbox if they had disabled telemetry. ([#3495](https://github.com/mapbox/mapbox-gl-native/pull/3495))
- Fixed crash caused by MGLAnnotationImage with non-integer width or height ([#2198](https://github.com/mapbox/mapbox-gl-native/issues/2198))
- Fixed “include of non-modular header” errors in Swift projects managed by CocoaPods. ([#3679](https://github.com/mapbox/mapbox-gl-native/pull/3679))
- Avoids triggering the blue background location status bar when user has granted "when in use" permission. ([#3671](https://github.com/mapbox/mapbox-gl-native/issues/3671))
- Deprecated the `debugActive` property and `-toggleDebug` method on MGLMapView in favor of a new `debugMask` property that exposes individual style debugging options. ([#3742](https://github.com/mapbox/mapbox-gl-native/pull/3742))

## 3.0.1 - December 7, 2015

- Fixed CoreTelephony.framework crash. ([#3170](https://github.com/mapbox/mapbox-gl-native/pull/3170))
- Fixed an issue preventing the compass from responding to taps after the compass is moved programmatically. ([#3117](https://github.com/mapbox/mapbox-gl-native/pull/3117))
- CocoaPods is now distributed via a (static) framework. ([#3181](https://github.com/mapbox/mapbox-gl-native/issues/3181))

## 3.0.0 - November 23, 2015

- If you install this SDK via CocoaPods, CocoaPods version 0.38.0 or above is required. ([#2132](https://github.com/mapbox/mapbox-gl-native/pull/2132))
- The `styleID` property has been removed from MGLMapView. Instead, set the `styleURL` property to an NSURL in the form `mapbox://styles/STYLE_ID`. If you previously set the style ID in Interface Builder’s Attributes inspector, delete the `styleID` entry from the User Defined Runtime Attributes section of the Identity inspector, then set the new “Style URL” inspectable to a value in the form `mapbox://styles/STYLE_ID`. ([#2632](https://github.com/mapbox/mapbox-gl-native/pull/2632))
- Default styles such as Streets are no longer bundled with the SDK; instead, they are loaded at runtime from the style API on mapbox.com. As always, you can use these default styles with any valid access token, and Streets continues to be `MGLMapView`’s initial style. The `bundledStyleURLs` property on `MGLMapView` has been deprecated in favor of several class methods on `MGLStyle` that provide direct access to the default styles. ([#2746](https://github.com/mapbox/mapbox-gl-native/pull/2746))
- The SDK now builds with Bitcode enabled. A version of libMapbox.a with Bitcode disabled is also available. ([#2332](https://github.com/mapbox/mapbox-gl-native/issues/2332), [#3003](https://github.com/mapbox/mapbox-gl-native/pull/3003))
- The style URL can be set to a local resource: `asset://local-color.json` and `local-color.json` both resolve to a file named `local-color.json` in the application’s root folder. ([#3087](https://github.com/mapbox/mapbox-gl-native/pull/3087))
- The double-tap-drag gesture for zooming in and out is now consistent with the Google Maps SDK. ([#2153](https://github.com/mapbox/mapbox-gl-native/pull/2153))
- A new `MGLAnnotationImage.enabled` property allows you to disable touch events on individual annotations. ([#2501](https://github.com/mapbox/mapbox-gl-native/pull/2501))
- Fixed a rendering issue that caused one-way arrows along tile boundaries to point due east instead of in the direction of travel. ([#2530](https://github.com/mapbox/mapbox-gl-native/pull/2530))
- Fixed an issue that prevented zoom level–dependent style properties from updating after zooming programmatically with animation. ([#2951](https://github.com/mapbox/mapbox-gl-native/pull/2951))
- Performance and appearance improvements during annotation adds & removes. ([#1688](https://github.com/mapbox/mapbox-gl-native/issues/1688))
- Overall improved performance during renders by not rendering faster than necessary. ([#1975](https://github.com/mapbox/mapbox-gl-native/issues/1975))
- Fixed a rendering issue with styles that use the `background-pattern` property. ([#2531](https://github.com/mapbox/mapbox-gl-native/pull/2531))
- Fixed a crash when reusing a single `MGLMapView` across multiple `UIViewController`s. ([#2969](https://github.com/mapbox/mapbox-gl-native/pull/2969))
- Fixed a crash on iPod touch and other devices or simulators without a cell carrier. ([#2687](https://github.com/mapbox/mapbox-gl-native/issues/2687))
- Eliminated flickering when opening and closing an overlay, such as an alert or action sheet. ([#2309](https://github.com/mapbox/mapbox-gl-native/pull/2309))
- Labels can now line wrap on hyphens and other punctuation. ([#2598](https://github.com/mapbox/mapbox-gl-native/pull/2598))
- A new delegate callback was added for observing taps to annotation callout views. ([#2596](https://github.com/mapbox/mapbox-gl-native/pull/2596))
- `-mapViewRegionIsChanging:` is now sent to the map view’s delegate during gestures. ([#2700](https://github.com/mapbox/mapbox-gl-native/pull/2700))
- Improved gesture recognition while the map is tilted. ([#2770](https://github.com/mapbox/mapbox-gl-native/pull/2770))
- `-mapViewWillStartLoadingMap:` and `-mapViewDidFinishLoadingMap:` delegate methods now work. ([#2706](https://github.com/mapbox/mapbox-gl-native/pull/2706))
- Removed CoreTelephony.framework dependency. ([#2581](https://github.com/mapbox/mapbox-gl-native/pull/2581))
- Improved user location annotation responsiveness. ([#2643](https://github.com/mapbox/mapbox-gl-native/pull/2643))

## 2.1.2 - September 15, 2015

- Built with Xcode 6.4 to not yet trigger Bitcode compatibility until Xcode 7 stabilizes. ([#2332](https://github.com/mapbox/mapbox-gl-native/issues/2332))

## 2.1.1 - September 15, 2015

- Fixes for Xcode 7 and Bitcode. ([#2238](https://github.com/mapbox/mapbox-gl-native/pull/2238))

## 2.1.0 - September 14, 2015

- A two-finger vertical swipe now tilts the map into perspective mode. ([#2116](https://github.com/mapbox/mapbox-gl-native/pull/2116))
- A new `MGLMapCamera` API allows you to transition multiple viewpoint properties, including rotation and pitch, simultaneously with an optional custom duration and timing function. ([#2193](https://github.com/mapbox/mapbox-gl-native/pull/2193))
- A new user tracking mode, `MGLUserTrackingModeFollowWithCourse`, has been added for indicating the current direction of travel. ([#2068](https://github.com/mapbox/mapbox-gl-native/pull/2068))
- Version 8 (`v8`) of the [Mapbox GL style spec](https://www.mapbox.com/mapbox-gl-style-spec/) is now required. If you are using a custom `v7` style, it needs to be upgraded using [this migrator script](https://github.com/mapbox/mapbox-gl-style-spec/blob/mb-pages/migrations/v7.js). ([#2052](https://github.com/mapbox/mapbox-gl-native/pull/2052))
- Applications built with Mapbox GL no longer crash when Location Services launches them in background mode. ([#1821](https://github.com/mapbox/mapbox-gl-native/pull/1821), [#1869](https://github.com/mapbox/mapbox-gl-native/pull/1869))
- Fixed a crash when adding annotations to an `MGLMapView` inside `-viewDidLoad`. ([#1874](https://github.com/mapbox/mapbox-gl-native/pull/1874))
- The user location annotation view now indicates the location reading’s accuracy and the device’s heading. ([#2010](https://github.com/mapbox/mapbox-gl-native/pull/2010))
- Eliminated linker warnings and errors when building against the iOS 9.0 SDK in Xcode 7. ([#1962](https://github.com/mapbox/mapbox-gl-native/pull/1962))
- Worked around a bug in the iOS 9.0 SDK that caused a crash on launch. ([#1958](https://github.com/mapbox/mapbox-gl-native/pull/1958))
- User location tracking no longer sends `MGLMapView` into an invalid region on iOS 9. ([#1925](https://github.com/mapbox/mapbox-gl-native/pull/1925))
- Eliminated console spew in the iOS demo application that was related to Mapbox Metrics HTTP requests. ([#1937](https://github.com/mapbox/mapbox-gl-native/issues/1937))
- Implemented `-[MGLMapView showAnnotations:animated:]`. ([#2050](https://github.com/mapbox/mapbox-gl-native/pull/2050))
- Fixed a crash adding a shape annotation with zero points. ([#2098](https://github.com/mapbox/mapbox-gl-native/pull/2098))
- Debug mode now displays information useful for debugging the label collision algorithm. ([#1808](https://github.com/mapbox/mapbox-gl-native/pull/1808))
- Minor style updates. ([#1910](https://github.com/mapbox/mapbox-gl-native/pull/1910))
- The CocoaPods pod now contains a `README.md` file. ([#1886](https://github.com/mapbox/mapbox-gl-native/pull/1886))

## 2.0.0 - August 21, 2015

Repackaging 2.0.0-pre.1 as it contained no issues.

## 2.0.0-pre.1 - August 21, 2015

Repackaging 0.5.1 as the Mapbox iOS SDK 2.0.0 series.

## 0.5.1 - July 13, 2015

### iOS

- Added support for CocoaPods 0.38.0. ([#1876](https://github.com/mapbox/mapbox-gl-native/pull/1876))

## 0.5.0 - July 9, 2015

### Core

- Support for runtime marker imagery. ([#941](https://github.com/mapbox/mapbox-gl-native/pull/941))
- Added `Map::fitBounds()` for region-based viewport setting. ([#1092](https://github.com/mapbox/mapbox-gl-native/issues/1092))
- Added a raster satellite bundled style and improved raster rendering. ([#963](https://github.com/mapbox/mapbox-gl-native/issues/963))
- Improved round line joins for semi-transparent lines. ([#1839](https://github.com/mapbox/mapbox-gl-native/pull/1839))
- Improved map render lifecycle notifications. ([#1026](https://github.com/mapbox/mapbox-gl-native/issues/1026))
- Fixed a bug that caused annotations not to show at zoom level zero. ([#1279](https://github.com/mapbox/mapbox-gl-native/issues/1279))
- Fixed a bug with the ordering of shape layers. ([#1866](https://github.com/mapbox/mapbox-gl-native/pull/1866))
- Other bug fixes and performance improvements.

### iOS

- **Breaking:** Headers now make use of lightweight generics, eliminating many unnecessary casts when working with annotations in Swift 2.0 in Xcode 7. ([#1711](https://github.com/mapbox/mapbox-gl-native/pull/1711))
- **Breaking:** `-mapView:symbolNameForAnnotation:` has been removed from the `MGLMapViewDelegate` protocol. Implement `-mapView:imageForAnnotation:` instead, which accepts images at runtime. ([#941](https://github.com/mapbox/mapbox-gl-native/pull/941))
- **Breaking:** `MGLMapView.direction` is now expressed in terms of degrees clockwise from true north, as indicated in the documentation, rather than counterclockwise. ([#1789](https://github.com/mapbox/mapbox-gl-native/pull/1789))
- A Satellite style showing Mapbox Satellite imagery is now bundled with Mapbox GL. ([#1845](https://github.com/mapbox/mapbox-gl-native/pull/1845))
- Improved `UIView` tracking to the map. ([#1813](https://github.com/mapbox/mapbox-gl-native/pull/1813))
- Delegate method `-[MGLMapViewDelegate mapView:didFailToLocateUserWithError:]` now works. ([#1608](https://github.com/mapbox/mapbox-gl-native/pull/1608))
- It is now possible to fit the map’s viewport to a coordinate bounding box via `-[MGLMapView setVisibleCoordinateBounds:animated:]` or to a specific set of coordinates via `-[MGLMapView setVisibleCoordinates:count:edgePadding:animated:]`. ([#1783](https://github.com/mapbox/mapbox-gl-native/pull/1783), [#1795](https://github.com/mapbox/mapbox-gl-native/pull/1795))
- The logo and ℹ️ no longer disappear or get distorted after embedding MGLMapView in a different view, and you can now access these subviews directly via properties on MGLMapView. ([#1779](https://github.com/mapbox/mapbox-gl-native/pull/1779), [#1815](https://github.com/mapbox/mapbox-gl-native/pull/1815))
- Raster tiles now look sharper midway between two zoom levels. ([#1843](https://github.com/mapbox/mapbox-gl-native/pull/1843))
- Resetting the map rotation to north no longer also resets the user location tracking mode. ([#1809](https://github.com/mapbox/mapbox-gl-native/pull/1809))
- `-[MGLMapView convertPoint:toCoordinateFromView:]` now returns accurate coordinates on iPhone 6. ([#1827](https://github.com/mapbox/mapbox-gl-native/pull/1827))
- Fixed an issue in which `-[MGLMapView direction]` would sometimes return 360 instead of 0. ([#1829](https://github.com/mapbox/mapbox-gl-native/pull/1829))
- Build against iOS 8.4. ([#1868](https://github.com/mapbox/mapbox-gl-native/pull/1868))

## 0.4.0 - June 19, 2015

### Core

- Support for polyline and polygon shape annotations. ([#1655](https://github.com/mapbox/mapbox-gl-native/issues/1655))
- Improved placement and density of labels. ([#1666](https://github.com/mapbox/mapbox-gl-native/issues/1666), [blog](https://www.mapbox.com/blog/better-label-placement-mapbox-mobile/))
- Improved z-ordering appearance of point markers. ([#988](https://github.com/mapbox/mapbox-gl-native/issues/988))
- Fixed an issue in which certain features, such as roundabouts, were not rendered completely. ([#1725](https://github.com/mapbox/mapbox-gl-native/issues/1725))
- Many bug fixes and performance and stability improvements.
- Improved tests.

### iOS

- **Breaking:** `MGLMapView` no longer manages Mapbox access tokens directly; an access token cannot be passed in when initializing the map view. Instead, set `MGLMapboxAccessToken` to your access token in your app’s `Info.plist` file, or call `+[MGLAccountManager setAccessToken:]` before initializing the map view. If you were setting the access token inside an Interface Builder inspectable, also remove it from the User Defined Runtime Attributes section of the Identity inspector. ([#1553](https://github.com/mapbox/mapbox-gl-native/issues/1553))
- **Breaking:** `MGLAccountManager`'s `-setMapboxMetricsEnabledSettingShownInApp:` has been removed. If you implement a Mapbox Metrics switch inside your app, instead of inside a Settings bundle, set `MGLMapboxMetricsEnabledSettingShownInApp` to `YES` in the `Info.plist` file. ([#1553](https://github.com/mapbox/mapbox-gl-native/issues/1553))
- **Breaking:** `MGLMapView`'s `-mapID` has been renamed to `-styleID`. ([#1561](https://github.com/mapbox/mapbox-gl-native/issues/1561))
- Headers have been audited for nullability, improving type safety in both Objective-C and Swift 1.2 when compiling with Xcode 6.3 or above. ([#1578](https://github.com/mapbox/mapbox-gl-native/issues/1578))
- Fixed an issue in which the map would sometimes spin 180° while rotating the map with two fingers. ([#1453](https://github.com/mapbox/mapbox-gl-native/issues/1453))
- Added a shortcut to the Mapbox Metrics switch in `MGLMapView`'s action sheet that is attached to the ℹ️ button. ([#1611](https://github.com/mapbox/mapbox-gl-native/issues/1611))
- `MGLMapView` now supports Interface Builder designables. When you add an `MGLMapView` to a storyboard, it displays instructions for getting set up directly on the storyboard canvas. ([#1573](https://github.com/mapbox/mapbox-gl-native/issues/1573))
- The default title for the user location annotation is now “You Are Here”. You can customize the title by setting `mapView.userAnnotation.title`. ([#1559](https://github.com/mapbox/mapbox-gl-native/issues/1559))
- Internal use of the Reachability library has been cleaned up so that your app can include its own copy of Reachability. ([#1718](https://github.com/mapbox/mapbox-gl-native/issues/1718))
- Now distribute a binary stripped of debugging symbols by default with an optional, secondary symbols build. ([#1650](https://github.com/mapbox/mapbox-gl-native/issues/1650))

## 0.3.1 - May 15, 2015

- Temporarily removed `IBDesignable` support on iOS.

## 0.3.0 - May 14, 2015

- Initial iOS beta release.

Known issues:

- None.<|MERGE_RESOLUTION|>--- conflicted
+++ resolved
@@ -1,6 +1,12 @@
 # Changelog for Mapbox Maps SDK for iOS
 
 Mapbox welcomes participation and contributions from everyone. Please read [CONTRIBUTING.md](../../CONTRIBUTING.md) to get started.
+
+## master
+
+### Other changes
+
+* `[MGLLoggingConfiguration sharedConfiguration].loggingLevel` now can filter logs from core. [#15120](https://github.com/mapbox/mapbox-gl-native/pull/15120)
 
 ## 5.2.0
 
@@ -24,19 +30,11 @@
 * Improved feature querying performance. ([#14930](https://github.com/mapbox/mapbox-gl-native/pull/14930))
 * Fixed a custom geometry source bug caused by using the outdated tiles after style update [#15112](https://github.com/mapbox/mapbox-gl-native/pull/15112)
 
-<<<<<<< HEAD
-### Other changes
-
-* `[MGLLoggingConfiguration sharedConfiguration].loggingLevel` now can filter logs from core. [#15120](https://github.com/mapbox/mapbox-gl-native/pull/15120)
-
-## 5.2.0
-=======
 ### User interaction
 
 * Fixed an issue where annotations could not be selected. ([#15130](https://github.com/mapbox/mapbox-gl-native/pull/15130))
 * Fixed a bug where using the pinch gesture could result in an incorrect map center coordinate. ([#15097](https://github.com/mapbox/mapbox-gl-native/pull/15097))
 * Fixed an issue where the two-finger tilt gesture would continue after lifting one finger. ([#14969](https://github.com/mapbox/mapbox-gl-native/pull/14969))
->>>>>>> 19aa8060
 
 ### Offline maps
 
