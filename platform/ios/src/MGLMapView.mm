#import "MGLMapView_Private.h"

#include <mbgl/util/logging.hpp>

#import <GLKit/GLKit.h>
#import <OpenGLES/EAGL.h>

#include <mbgl/map/map.hpp>
#include <mbgl/annotation/annotation.hpp>
#include <mbgl/map/camera.hpp>
#include <mbgl/map/mode.hpp>
#include <mbgl/util/platform.hpp>
#include <mbgl/storage/reachability.h>
#include <mbgl/util/default_thread_pool.hpp>
#include <mbgl/storage/default_file_source.hpp>
#include <mbgl/storage/network_status.hpp>
#include <mbgl/style/style.hpp>
#include <mbgl/style/image.hpp>
#include <mbgl/style/transition_options.hpp>
#include <mbgl/style/layers/custom_layer.hpp>
#include <mbgl/renderer/renderer.hpp>
#include <mbgl/renderer/renderer_backend.hpp>
#include <mbgl/renderer/backend_scope.hpp>
#include <mbgl/math/wrap.hpp>
#include <mbgl/util/exception.hpp>
#include <mbgl/util/geo.hpp>
#include <mbgl/util/constants.hpp>
#include <mbgl/util/image.hpp>
#include <mbgl/util/projection.hpp>
#include <mbgl/util/default_styles.hpp>
#include <mbgl/util/chrono.hpp>
#include <mbgl/util/run_loop.hpp>
#include <mbgl/util/shared_thread_pool.hpp>
#include <mbgl/util/string.hpp>
#include <mbgl/util/projection.hpp>

#import "Mapbox.h"
#import "MGLFeature_Private.h"
#import "MGLGeometry_Private.h"
#import "MGLMultiPoint_Private.h"
#import "MGLOfflineStorage_Private.h"
#import "MGLFoundation_Private.h"
#import "MGLRendererFrontend.h"

#import "NSBundle+MGLAdditions.h"
#import "NSDate+MGLAdditions.h"
#import "NSException+MGLAdditions.h"
#import "NSPredicate+MGLAdditions.h"
#import "NSProcessInfo+MGLAdditions.h"
#import "NSString+MGLAdditions.h"
#import "NSURL+MGLAdditions.h"
#import "UIImage+MGLAdditions.h"
#import "UIViewController+MGLAdditions.h"

#import "MGLFaux3DUserLocationAnnotationView.h"
#import "MGLUserLocationAnnotationView.h"
#import "MGLUserLocationAnnotationView_Private.h"
#import "MGLUserLocation_Private.h"
#import "MGLAnnotationImage_Private.h"
#import "MGLAnnotationView_Private.h"
#import "MGLScaleBar.h"
#import "MGLStyle_Private.h"
#import "MGLStyleLayer_Private.h"
#import "MGLMapboxEvents.h"
#import "MGLSDKUpdateChecker.h"
#import "MGLCompactCalloutView.h"
#import "MGLAnnotationContainerView.h"
#import "MGLAnnotationContainerView_Private.h"
#import "MGLAttributionInfo_Private.h"

#include <algorithm>
#include <cstdlib>
#include <map>
#include <unordered_set>

class MBGLView;
class MGLAnnotationContext;

const CGFloat MGLMapViewDecelerationRateNormal = UIScrollViewDecelerationRateNormal;
const CGFloat MGLMapViewDecelerationRateFast = UIScrollViewDecelerationRateFast;
const CGFloat MGLMapViewDecelerationRateImmediate = 0.0;

/// Indicates the manner in which the map view is tracking the user location.
typedef NS_ENUM(NSUInteger, MGLUserTrackingState) {
    /// The map view is not yet tracking the user location.
    MGLUserTrackingStatePossible = 0,
    /// The map view has begun to move to the first reported user location.
    MGLUserTrackingStateBegan,
    /// The map view begins a significant transition.
    MGLUserTrackingStateBeginSignificantTransition,
    /// The map view has finished moving to the first reported user location.
    MGLUserTrackingStateChanged,
};

const NSTimeInterval MGLAnimationDuration = 0.3;

/// Duration of an animation due to a user location update, typically chosen to
/// match a typical interval between user location updates.
const NSTimeInterval MGLUserLocationAnimationDuration = 1.0;

/// Distance between the map view’s edge and that of the user location
/// annotation view.
const UIEdgeInsets MGLUserLocationAnnotationViewInset = UIEdgeInsetsMake(50, 0, 50, 0);

const CGSize MGLAnnotationUpdateViewportOutset = {150, 150};
const CGFloat MGLMinimumZoom = 3;

/// Minimum initial zoom level when entering user tracking mode.
const double MGLMinimumZoomLevelForUserTracking = 10.5;

/// Initial zoom level when entering user tracking mode from a low zoom level.
const double MGLDefaultZoomLevelForUserTracking = 14.0;

const NSUInteger MGLTargetFrameInterval = 1;  // Target FPS will be 60 divided by this value

/// Tolerance for snapping to true north, measured in degrees in either direction.
const CLLocationDirection MGLToleranceForSnappingToNorth = 7;

/// Distance threshold to stop the camera while animating.
const CLLocationDistance MGLDistanceThresholdForCameraPause = 500;

/// Reuse identifier and file name of the default point annotation image.
static NSString * const MGLDefaultStyleMarkerSymbolName = @"default_marker";

/// Reuse identifier and file name of the invisible point annotation image used
/// by annotations that are visually backed by MGLAnnotationView objects
static NSString * const MGLInvisibleStyleMarkerSymbolName = @"invisible_marker";

/// Prefix that denotes a sprite installed by MGLMapView, to avoid collisions
/// with style-defined sprites.
NSString *const MGLAnnotationSpritePrefix = @"com.mapbox.sprites.";

/// Slop area around the hit testing point, allowing for imprecise annotation selection.
const CGFloat MGLAnnotationImagePaddingForHitTest = 5;

/// Distance from the callout’s anchor point to the annotation it points to.
const CGFloat MGLAnnotationImagePaddingForCallout = 1;

const CGSize MGLAnnotationAccessibilityElementMinimumSize = CGSizeMake(10, 10);

/// Unique identifier representing a single annotation in mbgl.
typedef uint32_t MGLAnnotationTag;

/// An indication that the requested annotation was not found or is nonexistent.
enum { MGLAnnotationTagNotFound = UINT32_MAX };

/// Mapping from an annotation tag to metadata about that annotation, including
/// the annotation itself.
typedef std::unordered_map<MGLAnnotationTag, MGLAnnotationContext> MGLAnnotationTagContextMap;

/// Mapping from an annotation object to an annotation tag.
typedef std::map<id<MGLAnnotation>, MGLAnnotationTag> MGLAnnotationObjectTagMap;

mbgl::util::UnitBezier MGLUnitBezierForMediaTimingFunction(CAMediaTimingFunction *function)
{
    if ( ! function)
    {
        function = [CAMediaTimingFunction functionWithName:kCAMediaTimingFunctionDefault];
    }
    float p1[2], p2[2];
    [function getControlPointAtIndex:0 values:p1];
    [function getControlPointAtIndex:1 values:p2];
    return { p1[0], p1[1], p2[0], p2[1] };
}

@interface MGLAnnotationAccessibilityElement : UIAccessibilityElement

@property (nonatomic) MGLAnnotationTag tag;

- (instancetype)initWithAccessibilityContainer:(id)container tag:(MGLAnnotationTag)identifier NS_DESIGNATED_INITIALIZER;

@end

@implementation MGLAnnotationAccessibilityElement

- (instancetype)initWithAccessibilityContainer:(id)container tag:(MGLAnnotationTag)tag
{
    if (self = [super initWithAccessibilityContainer:container])
    {
        _tag = tag;
        self.accessibilityTraits = UIAccessibilityTraitButton | UIAccessibilityTraitAdjustable;
    }
    return self;
}

- (void)accessibilityIncrement
{
    [self.accessibilityContainer accessibilityIncrement];
}

- (void)accessibilityDecrement
{
    [self.accessibilityContainer accessibilityDecrement];
}

@end

/// Lightweight container for metadata about an annotation, including the annotation itself.
class MGLAnnotationContext {
public:
    id <MGLAnnotation> annotation;
    /// The annotation’s image’s reuse identifier.
    NSString *imageReuseIdentifier;
    MGLAnnotationAccessibilityElement *accessibilityElement;
    MGLAnnotationView *annotationView;
    NSString *viewReuseIdentifier;
};

/** An accessibility element representing the MGLMapView at large. */
@interface MGLMapViewProxyAccessibilityElement : UIAccessibilityElement

@end

@implementation MGLMapViewProxyAccessibilityElement

- (instancetype)initWithAccessibilityContainer:(id)container
{
    if (self = [super initWithAccessibilityContainer:container])
    {
        self.accessibilityTraits = UIAccessibilityTraitButton;
        self.accessibilityLabel = [self.accessibilityContainer accessibilityLabel];
        self.accessibilityHint = NSLocalizedStringWithDefaultValue(@"CLOSE_CALLOUT_A11Y_HINT", nil, nil, @"Returns to the map", @"Accessibility hint for closing the selected annotation’s callout view and returning to the map");
    }
    return self;
}

@end

#pragma mark - Private -

@interface MGLMapView () <UIGestureRecognizerDelegate,
                          GLKViewDelegate,
                          CLLocationManagerDelegate,
                          SMCalloutViewDelegate,
                          MGLCalloutViewDelegate,
                          MGLMultiPointDelegate,
                          MGLAnnotationImageDelegate>

@property (nonatomic) EAGLContext *context;
@property (nonatomic) GLKView *glView;
@property (nonatomic) UIImageView *glSnapshotView;
@property (nonatomic) NS_MUTABLE_ARRAY_OF(NSLayoutConstraint *) *scaleBarConstraints;
@property (nonatomic, readwrite) MGLScaleBar *scaleBar;
@property (nonatomic, readwrite) UIImageView *compassView;
@property (nonatomic) NS_MUTABLE_ARRAY_OF(NSLayoutConstraint *) *compassViewConstraints;
@property (nonatomic, readwrite) UIImageView *logoView;
@property (nonatomic) NS_MUTABLE_ARRAY_OF(NSLayoutConstraint *) *logoViewConstraints;
@property (nonatomic, readwrite) UIButton *attributionButton;
@property (nonatomic) NS_MUTABLE_ARRAY_OF(NSLayoutConstraint *) *attributionButtonConstraints;
@property (nonatomic, readwrite) MGLStyle *style;
@property (nonatomic) UITapGestureRecognizer *singleTapGestureRecognizer;
@property (nonatomic) UITapGestureRecognizer *doubleTap;
@property (nonatomic) UITapGestureRecognizer *twoFingerTap;
@property (nonatomic) UIPanGestureRecognizer *pan;
@property (nonatomic) UIPinchGestureRecognizer *pinch;
@property (nonatomic) UIRotationGestureRecognizer *rotate;
@property (nonatomic) UILongPressGestureRecognizer *quickZoom;
@property (nonatomic) UIPanGestureRecognizer *twoFingerDrag;
/// Mapping from reusable identifiers to annotation images.
@property (nonatomic) NS_MUTABLE_DICTIONARY_OF(NSString *, MGLAnnotationImage *) *annotationImagesByIdentifier;
/// Currently shown popover representing the selected annotation.
@property (nonatomic) UIView<MGLCalloutView> *calloutViewForSelectedAnnotation;
@property (nonatomic) MGLUserLocationAnnotationView *userLocationAnnotationView;
/// Indicates how thoroughly the map view is tracking the user location.
@property (nonatomic) MGLUserTrackingState userTrackingState;
@property (nonatomic) CLLocationManager *locationManager;
@property (nonatomic) CGFloat scale;
@property (nonatomic) CGFloat angle;
@property (nonatomic) CGFloat quickZoomStart;
@property (nonatomic, getter=isDormant) BOOL dormant;
@property (nonatomic, readonly, getter=isRotationAllowed) BOOL rotationAllowed;
@property (nonatomic) MGLMapViewProxyAccessibilityElement *mapViewProxyAccessibilityElement;
@property (nonatomic) MGLAnnotationContainerView *annotationContainerView;
@property (nonatomic) MGLUserLocation *userLocation;
@property (nonatomic) NS_MUTABLE_DICTIONARY_OF(NSString *, NS_MUTABLE_ARRAY_OF(MGLAnnotationView *) *) *annotationViewReuseQueueByIdentifier;

@end

@implementation MGLMapView
{
    mbgl::Map *_mbglMap;
    MBGLView *_mbglView;
    std::unique_ptr<MGLRenderFrontend> _rendererFrontend;
    
    std::shared_ptr<mbgl::ThreadPool> _mbglThreadPool;

    BOOL _opaque;

    NS_MUTABLE_ARRAY_OF(NSURL *) *_bundledStyleURLs;

    MGLAnnotationTagContextMap _annotationContextsByAnnotationTag;
    MGLAnnotationObjectTagMap _annotationTagsByAnnotation;

    /// Tag of the selected annotation. If the user location annotation is selected, this ivar is set to `MGLAnnotationTagNotFound`.
    MGLAnnotationTag _selectedAnnotationTag;

    BOOL _userLocationAnnotationIsSelected;
    /// Size of the rectangle formed by unioning the maximum slop area around every annotation image and annotation image view.
    CGSize _unionedAnnotationRepresentationSize;
    CGSize _largestAnnotationViewSize;
    std::vector<MGLAnnotationTag> _annotationsNearbyLastTap;
    CGPoint _initialImplicitCalloutViewOffset;
    NSDate *_userLocationAnimationCompletionDate;
    /// True if a willChange notification has been issued for shape annotation layers and a didChange notification is pending.
    BOOL _isChangingAnnotationLayers;
    BOOL _isWaitingForRedundantReachableNotification;
    BOOL _isTargetingInterfaceBuilder;

    CLLocationDegrees _pendingLatitude;
    CLLocationDegrees _pendingLongitude;

    CADisplayLink *_displayLink;
    BOOL _needsDisplayRefresh;

    NSUInteger _changeDelimiterSuppressionDepth;

    /// Center coordinate of the pinch gesture on the previous iteration of the gesture.
    CLLocationCoordinate2D _previousPinchCenterCoordinate;
    NSUInteger _previousPinchNumberOfTouches;
    
    CLLocationDistance _distanceFromOldUserLocation;

    BOOL _delegateHasAlphasForShapeAnnotations;
    BOOL _delegateHasStrokeColorsForShapeAnnotations;
    BOOL _delegateHasFillColorsForShapeAnnotations;
    BOOL _delegateHasLineWidthsForShapeAnnotations;

    MGLCompassDirectionFormatter *_accessibilityCompassFormatter;

    MGLReachability *_reachability;
}

#pragma mark - Setup & Teardown -

- (instancetype)initWithFrame:(CGRect)frame
{
    if (self = [super initWithFrame:frame])
    {
        [self commonInit];
        self.styleURL = nil;
    }
    return self;
}

- (instancetype)initWithFrame:(CGRect)frame styleURL:(nullable NSURL *)styleURL
{
    if (self = [super initWithFrame:frame])
    {
        [self commonInit];
        self.styleURL = styleURL;
    }
    return self;
}

- (instancetype)initWithCoder:(nonnull NSCoder *)decoder
{
    if (self = [super initWithCoder:decoder])
    {
        [self commonInit];
        self.styleURL = nil;
    }
    return self;
}

+ (void)initialize
{
    if (self == [MGLMapView self])
    {
        [MGLSDKUpdateChecker checkForUpdates];
    }
}

+ (NS_SET_OF(NSString *) *)keyPathsForValuesAffectingStyle
{
    return [NSSet setWithObject:@"styleURL"];
}

+ (NS_SET_OF(NSString *) *)keyPathsForValuesAffectingStyleURL
{
    return [NSSet setWithObjects:@"styleURL__", nil];
}

- (nonnull NSURL *)styleURL
{
    NSString *styleURLString = @(_mbglMap->getStyle().getURL().c_str()).mgl_stringOrNilIfEmpty;
    NSAssert(styleURLString || _isTargetingInterfaceBuilder, @"Invalid style URL string %@", styleURLString);
    return styleURLString ? [NSURL URLWithString:styleURLString] : nil;
}

- (void)setStyleURL:(nullable NSURL *)styleURL
{
    if (_isTargetingInterfaceBuilder) return;

    if ( ! styleURL)
    {
        styleURL = [MGLStyle streetsStyleURLWithVersion:MGLStyleDefaultVersion];
    }

    styleURL = styleURL.mgl_URLByStandardizingScheme;
    self.style = nil;
    _mbglMap->getStyle().loadURL([[styleURL absoluteString] UTF8String]);
}

- (IBAction)reloadStyle:(__unused id)sender {
    NSURL *styleURL = self.styleURL;
    _mbglMap->getStyle().loadURL("");
    self.styleURL = styleURL;
}

- (mbgl::Map *)mbglMap
{
    return _mbglMap;
}

- (mbgl::Renderer *)renderer
{
    return _rendererFrontend->getRenderer();
}

- (void)commonInit
{
    _isTargetingInterfaceBuilder = NSProcessInfo.processInfo.mgl_isInterfaceBuilderDesignablesAgent;
    _opaque = NO;

    BOOL background = [UIApplication sharedApplication].applicationState == UIApplicationStateBackground;
    if (!background)
    {
        [self createGLView];
    }

    // setup accessibility
    //
//    self.isAccessibilityElement = YES;
    self.accessibilityLabel = NSLocalizedStringWithDefaultValue(@"MAP_A11Y_LABEL", nil, nil, @"Map", @"Accessibility label");
    self.accessibilityTraits = UIAccessibilityTraitAllowsDirectInteraction | UIAccessibilityTraitAdjustable;
    _accessibilityCompassFormatter = [[MGLCompassDirectionFormatter alloc] init];
    _accessibilityCompassFormatter.unitStyle = NSFormattingUnitStyleLong;

    self.backgroundColor = [UIColor clearColor];
    self.clipsToBounds = YES;

    // setup mbgl view
    _mbglView = new MBGLView(self);

    // Delete the pre-offline ambient cache at ~/Library/Caches/cache.db.
    NSArray *paths = NSSearchPathForDirectoriesInDomains(NSCachesDirectory, NSUserDomainMask, YES);
    NSString *fileCachePath = [paths.firstObject stringByAppendingPathComponent:@"cache.db"];
    [[NSFileManager defaultManager] removeItemAtPath:fileCachePath error:NULL];

    // setup mbgl map
    mbgl::DefaultFileSource *mbglFileSource = [MGLOfflineStorage sharedOfflineStorage].mbglFileSource;
    const float scaleFactor = [UIScreen instancesRespondToSelector:@selector(nativeScale)] ? [[UIScreen mainScreen] nativeScale] : [[UIScreen mainScreen] scale];
    _mbglThreadPool = mbgl::sharedThreadPool();
    
    auto renderer = std::make_unique<mbgl::Renderer>(*_mbglView, scaleFactor, *mbglFileSource, *_mbglThreadPool, mbgl::GLContextMode::Unique);
    _rendererFrontend = std::make_unique<MGLRenderFrontend>(std::move(renderer), self, *_mbglView);
    _mbglMap = new mbgl::Map(*_rendererFrontend, *_mbglView, self.size, scaleFactor, *mbglFileSource, *_mbglThreadPool, mbgl::MapMode::Continuous, mbgl::ConstrainMode::None, mbgl::ViewportMode::Default);

    // start paused if in IB
    if (_isTargetingInterfaceBuilder || background) {
        self.dormant = YES;
    }

    // Notify map object when network reachability status changes.
    [[NSNotificationCenter defaultCenter] addObserver:self
                                             selector:@selector(reachabilityChanged:)
                                                 name:kMGLReachabilityChangedNotification
                                               object:nil];

    _reachability = [MGLReachability reachabilityForInternetConnection];
    if ([_reachability isReachable])
    {
        _isWaitingForRedundantReachableNotification = YES;
    }
    [_reachability startNotifier];

    // Set up annotation management and selection state.
    _annotationImagesByIdentifier = [NSMutableDictionary dictionary];
    _annotationContextsByAnnotationTag = {};
    _annotationTagsByAnnotation = {};
    _annotationViewReuseQueueByIdentifier = [NSMutableDictionary dictionary];
    _selectedAnnotationTag = MGLAnnotationTagNotFound;
    _annotationsNearbyLastTap = {};

    // setup logo
    //
    UIImage *logo = [MGLMapView resourceImageNamed:@"mapbox"];
    _logoView = [[UIImageView alloc] initWithImage:logo];
    _logoView.accessibilityTraits = UIAccessibilityTraitStaticText;
    _logoView.accessibilityLabel = NSLocalizedStringWithDefaultValue(@"LOGO_A11Y_LABEL", nil, nil, @"Mapbox", @"Accessibility label");
    _logoView.translatesAutoresizingMaskIntoConstraints = NO;
#if __IPHONE_OS_VERSION_MAX_ALLOWED >= 110000
    if ([_logoView respondsToSelector:@selector(accessibilityIgnoresInvertColors)]) { _logoView.accessibilityIgnoresInvertColors = YES; }
#endif
    [self addSubview:_logoView];
    _logoViewConstraints = [NSMutableArray array];

    // setup attribution
    //
    _attributionButton = [UIButton buttonWithType:UIButtonTypeInfoLight];
    _attributionButton.accessibilityLabel = NSLocalizedStringWithDefaultValue(@"INFO_A11Y_LABEL", nil, nil, @"About this map", @"Accessibility label");
    _attributionButton.accessibilityHint = NSLocalizedStringWithDefaultValue(@"INFO_A11Y_HINT", nil, nil, @"Shows credits, a feedback form, and more", @"Accessibility hint");
#if __IPHONE_OS_VERSION_MAX_ALLOWED >= 110000
    if ([_attributionButton respondsToSelector:@selector(accessibilityIgnoresInvertColors)])  { _attributionButton.accessibilityIgnoresInvertColors = YES; }
#endif
    [_attributionButton addTarget:self action:@selector(showAttribution) forControlEvents:UIControlEventTouchUpInside];
    _attributionButton.translatesAutoresizingMaskIntoConstraints = NO;
    [self addSubview:_attributionButton];
    _attributionButtonConstraints = [NSMutableArray array];
    [_attributionButton addObserver:self forKeyPath:@"hidden" options:NSKeyValueObservingOptionNew context:NULL];

    // setup compass
    //
    _compassView = [[UIImageView alloc] initWithImage:self.compassImage];
    _compassView.alpha = 0;
    _compassView.userInteractionEnabled = YES;
    [_compassView addGestureRecognizer:[[UITapGestureRecognizer alloc] initWithTarget:self action:@selector(handleCompassTapGesture:)]];
    _compassView.accessibilityTraits = UIAccessibilityTraitButton;
    _compassView.accessibilityLabel = NSLocalizedStringWithDefaultValue(@"COMPASS_A11Y_LABEL", nil, nil, @"Compass", @"Accessibility label");
    _compassView.accessibilityHint = NSLocalizedStringWithDefaultValue(@"COMPASS_A11Y_HINT", nil, nil, @"Rotates the map to face due north", @"Accessibility hint");
    _compassView.translatesAutoresizingMaskIntoConstraints = NO;
#if __IPHONE_OS_VERSION_MAX_ALLOWED >= 110000
    if ([_compassView respondsToSelector:@selector(accessibilityIgnoresInvertColors)]) { _compassView.accessibilityIgnoresInvertColors = YES; }
#endif
    [self addSubview:_compassView];
    _compassViewConstraints = [NSMutableArray array];
    
    // setup scale control
    //
    _scaleBar = [[MGLScaleBar alloc] init];
    _scaleBar.translatesAutoresizingMaskIntoConstraints = NO;
#if __IPHONE_OS_VERSION_MAX_ALLOWED >= 110000
    if ([_scaleBar respondsToSelector:@selector(accessibilityIgnoresInvertColors)]) { _scaleBar.accessibilityIgnoresInvertColors = YES; }
#endif
    [self addSubview:_scaleBar];
    _scaleBarConstraints = [NSMutableArray array];
    
    // setup interaction
    //
    _pan = [[UIPanGestureRecognizer alloc] initWithTarget:self action:@selector(handlePanGesture:)];
    _pan.delegate = self;
    _pan.maximumNumberOfTouches = 1;
    [self addGestureRecognizer:_pan];
    _scrollEnabled = YES;

    _pinch = [[UIPinchGestureRecognizer alloc] initWithTarget:self action:@selector(handlePinchGesture:)];
    _pinch.delegate = self;
    [self addGestureRecognizer:_pinch];
    _zoomEnabled = YES;

    _rotate = [[UIRotationGestureRecognizer alloc] initWithTarget:self action:@selector(handleRotateGesture:)];
    _rotate.delegate = self;
    [self addGestureRecognizer:_rotate];
    _rotateEnabled = YES;

    _doubleTap = [[UITapGestureRecognizer alloc] initWithTarget:self action:@selector(handleDoubleTapGesture:)];
    _doubleTap.numberOfTapsRequired = 2;
    [self addGestureRecognizer:_doubleTap];

    _singleTapGestureRecognizer = [[UITapGestureRecognizer alloc] initWithTarget:self action:@selector(handleSingleTapGesture:)];
    [_singleTapGestureRecognizer requireGestureRecognizerToFail:_doubleTap];
    _singleTapGestureRecognizer.delegate = self;
    [self addGestureRecognizer:_singleTapGestureRecognizer];

    _twoFingerDrag = [[UIPanGestureRecognizer alloc] initWithTarget:self action:@selector(handleTwoFingerDragGesture:)];
    _twoFingerDrag.minimumNumberOfTouches = 2;
    _twoFingerDrag.maximumNumberOfTouches = 2;
    _twoFingerDrag.delegate = self;
    [_twoFingerDrag requireGestureRecognizerToFail:_pan];
    [self addGestureRecognizer:_twoFingerDrag];
    _pitchEnabled = YES;

    _twoFingerTap = [[UITapGestureRecognizer alloc] initWithTarget:self action:@selector(handleTwoFingerTapGesture:)];
    _twoFingerTap.numberOfTouchesRequired = 2;
    [_twoFingerTap requireGestureRecognizerToFail:_pinch];
    [_twoFingerTap requireGestureRecognizerToFail:_rotate];
    [_twoFingerTap requireGestureRecognizerToFail:_twoFingerDrag];
    [self addGestureRecognizer:_twoFingerTap];

    _decelerationRate = MGLMapViewDecelerationRateNormal;

    _quickZoom = [[UILongPressGestureRecognizer alloc] initWithTarget:self action:@selector(handleQuickZoomGesture:)];
    _quickZoom.numberOfTapsRequired = 1;
    _quickZoom.minimumPressDuration = 0;
    [_quickZoom requireGestureRecognizerToFail:_doubleTap];
    [self addGestureRecognizer:_quickZoom];

    // observe app activity
    //
    [[NSNotificationCenter defaultCenter] addObserver:self selector:@selector(willTerminate) name:UIApplicationWillTerminateNotification object:nil];
    [[NSNotificationCenter defaultCenter] addObserver:self selector:@selector(sleepGL:) name:UIApplicationDidEnterBackgroundNotification object:nil];
    [[NSNotificationCenter defaultCenter] addObserver:self selector:@selector(wakeGL:) name:UIApplicationWillEnterForegroundNotification object:nil];
    [[NSNotificationCenter defaultCenter] addObserver:self selector:@selector(wakeGL:) name:UIApplicationDidBecomeActiveNotification object:nil];
    [[NSNotificationCenter defaultCenter] addObserver:self selector:@selector(didReceiveMemoryWarning) name:UIApplicationDidReceiveMemoryWarningNotification object:nil];
    [[NSNotificationCenter defaultCenter] addObserver:self selector:@selector(deviceOrientationDidChange:) name:UIDeviceOrientationDidChangeNotification object:nil];
    [[UIDevice currentDevice] beginGeneratingDeviceOrientationNotifications];

    // set initial position
    //
    mbgl::CameraOptions options;
    options.center = mbgl::LatLng(0, 0);
    mbgl::EdgeInsets padding = MGLEdgeInsetsFromNSEdgeInsets(self.contentInset);
    options.padding = padding;
    options.zoom = 0;
    _mbglMap->jumpTo(options);
    _pendingLatitude = NAN;
    _pendingLongitude = NAN;
    _targetCoordinate = kCLLocationCoordinate2DInvalid;

    if ([UIApplication sharedApplication].applicationState != UIApplicationStateBackground) {
        [MGLMapboxEvents pushEvent:MGLEventTypeMapLoad withAttributes:@{}];
    }
}

- (mbgl::Size)size
{
    // check for minimum texture size supported by OpenGL ES 2.0
    //
    CGSize size = CGSizeMake(MAX(self.bounds.size.width, 64), MAX(self.bounds.size.height, 64));
    return { static_cast<uint32_t>(size.width),
             static_cast<uint32_t>(size.height) };
}

- (mbgl::Size)framebufferSize
{
    return { static_cast<uint32_t>(self.glView.drawableWidth),
             static_cast<uint32_t>(self.glView.drawableHeight) };
}

- (void)createGLView
{
    if (_context) return;

    // create context
    //
    _context = [[EAGLContext alloc] initWithAPI:kEAGLRenderingAPIOpenGLES2];
    NSAssert(_context, @"Failed to create OpenGL ES context.");

    // create GL view
    //
    _glView = [[GLKView alloc] initWithFrame:self.bounds context:_context];
    _glView.autoresizingMask = UIViewAutoresizingFlexibleWidth | UIViewAutoresizingFlexibleHeight;
    _glView.enableSetNeedsDisplay = NO;
    _glView.drawableStencilFormat = GLKViewDrawableStencilFormat8;
    _glView.drawableDepthFormat = GLKViewDrawableDepthFormat16;
    _glView.contentScaleFactor = [UIScreen instancesRespondToSelector:@selector(nativeScale)] ? [[UIScreen mainScreen] nativeScale] : [[UIScreen mainScreen] scale];
    _glView.layer.opaque = _opaque;
    _glView.delegate = self;
#if __IPHONE_OS_VERSION_MAX_ALLOWED >= 110000
    if ([_glView respondsToSelector:@selector(accessibilityIgnoresInvertColors)]) { _glView.accessibilityIgnoresInvertColors = YES; }
#endif
    [_glView bindDrawable];
    [self insertSubview:_glView atIndex:0];
    _glView.contentMode = UIViewContentModeCenter;
}

- (UIImage *)compassImage
{
    UIImage *scaleImage = [MGLMapView resourceImageNamed:@"Compass"];
    UIGraphicsBeginImageContextWithOptions(scaleImage.size, NO, [UIScreen mainScreen].scale);
    [scaleImage drawInRect:{ CGPointZero, scaleImage.size }];

    CGFloat northSize = 11;
    UIFont *northFont;
    if ([UIFont respondsToSelector:@selector(systemFontOfSize:weight:)])
    {
        northFont = [UIFont systemFontOfSize:northSize weight:UIFontWeightUltraLight];
    }
    else
    {
        northFont = [UIFont systemFontOfSize:northSize];
    }
    NSAttributedString *north = [[NSAttributedString alloc] initWithString:NSLocalizedStringWithDefaultValue(@"COMPASS_NORTH", nil, nil, @"N", @"Compass abbreviation for north") attributes:@{
        NSFontAttributeName: northFont,
        NSForegroundColorAttributeName: [UIColor whiteColor],
    }];
    CGRect stringRect = CGRectMake((scaleImage.size.width - north.size.width) / 2,
                                   scaleImage.size.height * 0.435,
                                   north.size.width, north.size.height);
    [north drawInRect:stringRect];

    UIImage *image = UIGraphicsGetImageFromCurrentImageContext();
    UIGraphicsEndImageContext();
    return image;
}

- (void)reachabilityChanged:(NSNotification *)notification
{
    MGLAssertIsMainThread();

    MGLReachability *reachability = [notification object];
    if ( ! _isWaitingForRedundantReachableNotification && [reachability isReachable])
    {
        mbgl::NetworkStatus::Reachable();
    }
    _isWaitingForRedundantReachableNotification = NO;
}

- (void)dealloc
{
    [_reachability stopNotifier];

    [[UIDevice currentDevice] endGeneratingDeviceOrientationNotifications];
    [[NSNotificationCenter defaultCenter] removeObserver:self];
    [_attributionButton removeObserver:self forKeyPath:@"hidden"];

    // Removing the annotations unregisters any outstanding KVO observers.
    NSArray *annotations = self.annotations;
    if (annotations)
    {
        [self removeAnnotations:annotations];
    }

    [self validateDisplayLink];

    if (_mbglMap)
    {
        delete _mbglMap;
        _mbglMap = nullptr;
    }

    if (_mbglView)
    {
        delete _mbglView;
        _mbglView = nullptr;
    }

    if ([[EAGLContext currentContext] isEqual:_context])
    {
        [EAGLContext setCurrentContext:nil];
    }
    
    [self.compassViewConstraints removeAllObjects];
    self.compassViewConstraints = nil;
    
    [self.scaleBarConstraints removeAllObjects];
    self.scaleBarConstraints = nil;
    
    [self.logoViewConstraints removeAllObjects];
    self.logoViewConstraints = nil;
    
    [self.attributionButtonConstraints removeAllObjects];
    self.attributionButtonConstraints = nil;
}

- (void)setDelegate:(nullable id<MGLMapViewDelegate>)delegate
{
    if (_delegate == delegate) return;

    _delegate = delegate;

    _delegateHasAlphasForShapeAnnotations = [_delegate respondsToSelector:@selector(mapView:alphaForShapeAnnotation:)];
    _delegateHasStrokeColorsForShapeAnnotations = [_delegate respondsToSelector:@selector(mapView:strokeColorForShapeAnnotation:)];
    _delegateHasFillColorsForShapeAnnotations = [_delegate respondsToSelector:@selector(mapView:fillColorForPolygonAnnotation:)];
    _delegateHasLineWidthsForShapeAnnotations = [_delegate respondsToSelector:@selector(mapView:lineWidthForPolylineAnnotation:)];
}

- (void)didReceiveMemoryWarning
{
    MGLAssertIsMainThread();

    _rendererFrontend->onLowMemory();
}

#pragma mark - Layout -

<<<<<<< HEAD
=======
- (void)setFrame:(CGRect)frame
{
    [super setFrame:frame];
    
    if ( ! CGRectEqualToRect(frame, self.frame))
    {
        [self validateTileCacheSize];
    }
}

- (void)setBounds:(CGRect)bounds
{
    [super setBounds:bounds];
    
    if ( ! CGRectEqualToRect(bounds, self.bounds))
    {
        [self validateTileCacheSize];
    }
}

- (void)validateTileCacheSize
{
    if ( ! _mbglMap)
    {
        return;
    }

    CGFloat zoomFactor   = self.maximumZoomLevel - self.minimumZoomLevel + 1;
    CGFloat cpuFactor    = [NSProcessInfo processInfo].processorCount;
    CGFloat memoryFactor = (CGFloat)[NSProcessInfo processInfo].physicalMemory / 1000 / 1000 / 1000;
    CGFloat sizeFactor   = (CGRectGetWidth(self.bounds)  / mbgl::util::tileSize) *
                           (CGRectGetHeight(self.bounds) / mbgl::util::tileSize);

    NSUInteger cacheSize = zoomFactor * cpuFactor * memoryFactor * sizeFactor * 0.5;

    _mbglMap->setSourceTileCacheSize(cacheSize);
}

>>>>>>> 3f523775
+ (BOOL)requiresConstraintBasedLayout
{
    return YES;
}

- (UIViewController *)viewControllerForLayoutGuides
{
    // Per -[UIResponder nextResponder] documentation, a UIView’s next responder
    // is its managing UIViewController if applicable, or otherwise its
    // superview. UIWindow’s next responder is UIApplication, which has no next
    // responder.
    UIResponder *laterResponder = self;
    while ([laterResponder isKindOfClass:[UIView class]])
    {
        laterResponder = laterResponder.nextResponder;
    }
    if ([laterResponder isKindOfClass:[UIViewController class]])
    {
        return (UIViewController *)laterResponder;
    }
    return nil;
}

- (void)updateConstraintsPreiOS11 {
    // If we have a view controller reference and its automaticallyAdjustsScrollViewInsets
    // is set to YES, use its view as the parent for constraints. -[MGLMapView adjustContentInset]
    // already take top and bottom layout guides into account. If we don't have a reference, apply
    // constraints against ourself to maintain placement of the subviews.
    //
    UIViewController *viewController = self.viewControllerForLayoutGuides;
    BOOL useLayoutGuides = viewController.view && viewController.automaticallyAdjustsScrollViewInsets;
    UIView *containerView = useLayoutGuides ? viewController.view : self;
    
    // compass view
    //
    [containerView removeConstraints:self.compassViewConstraints];
    [self.compassViewConstraints removeAllObjects];
    
    if (useLayoutGuides) {
        [self.compassViewConstraints addObject:
         [NSLayoutConstraint constraintWithItem:self.compassView
                                      attribute:NSLayoutAttributeTop
                                      relatedBy:NSLayoutRelationGreaterThanOrEqual
                                         toItem:viewController.topLayoutGuide
                                      attribute:NSLayoutAttributeBottom
                                     multiplier:1.0
                                       constant:5.0 + self.contentInset.top]];
    }
    [self.compassViewConstraints addObject:
     [NSLayoutConstraint constraintWithItem:self.compassView
                                  attribute:NSLayoutAttributeTop
                                  relatedBy:NSLayoutRelationGreaterThanOrEqual
                                     toItem:self
                                  attribute:NSLayoutAttributeTop
                                 multiplier:1.0
                                   constant:5.0 + self.contentInset.top]];
    [self.compassViewConstraints addObject:
     [NSLayoutConstraint constraintWithItem:self
                                  attribute:NSLayoutAttributeTrailing
                                  relatedBy:NSLayoutRelationEqual
                                     toItem:self.compassView
                                  attribute:NSLayoutAttributeTrailing
                                 multiplier:1.0
                                   constant:5.0 + self.contentInset.right]];
    
    [containerView addConstraints:self.compassViewConstraints];
    
    // scale bar view
    //
    [containerView removeConstraints:self.scaleBarConstraints];
    [self.scaleBarConstraints removeAllObjects];
    
    if (useLayoutGuides) {
        [self.scaleBarConstraints addObject:
         [NSLayoutConstraint constraintWithItem:self.scaleBar
                                      attribute:NSLayoutAttributeTop
                                      relatedBy:NSLayoutRelationGreaterThanOrEqual
                                         toItem:viewController.topLayoutGuide
                                      attribute:NSLayoutAttributeBottom
                                     multiplier:1.0
                                       constant:5.0 + self.contentInset.top]];
    }
    [self.scaleBarConstraints addObject:
     [NSLayoutConstraint constraintWithItem:self.scaleBar
                                  attribute:NSLayoutAttributeTop
                                  relatedBy:NSLayoutRelationGreaterThanOrEqual
                                     toItem:self
                                  attribute:NSLayoutAttributeTop
                                 multiplier:1.0
                                   constant:5.0 + self.contentInset.top]];
    [self.scaleBarConstraints addObject:
     [NSLayoutConstraint constraintWithItem:self.scaleBar
                                  attribute:NSLayoutAttributeLeft
                                  relatedBy:NSLayoutRelationEqual
                                     toItem:self
                                  attribute:NSLayoutAttributeLeft
                                 multiplier:1.0
                                   constant:8.0 + self.contentInset.left]];
    
    [containerView addConstraints:self.scaleBarConstraints];
    
    // logo view
    //
    [containerView removeConstraints:self.logoViewConstraints];
    [self.logoViewConstraints removeAllObjects];
    
    if (useLayoutGuides) {
        [self.logoViewConstraints addObject:
         [NSLayoutConstraint constraintWithItem:viewController.bottomLayoutGuide
                                      attribute:NSLayoutAttributeTop
                                      relatedBy:NSLayoutRelationGreaterThanOrEqual
                                         toItem:self.logoView
                                      attribute:NSLayoutAttributeBaseline
                                     multiplier:1.0
                                       constant:8.0 + self.contentInset.bottom]];
    }
    [self.logoViewConstraints addObject:
     [NSLayoutConstraint constraintWithItem:self
                                  attribute:NSLayoutAttributeBottom
                                  relatedBy:NSLayoutRelationGreaterThanOrEqual
                                     toItem:self.logoView
                                  attribute:NSLayoutAttributeBaseline
                                 multiplier:1
                                   constant:8 + self.contentInset.bottom]];
    [self.logoViewConstraints addObject:
     [NSLayoutConstraint constraintWithItem:self.logoView
                                  attribute:NSLayoutAttributeLeading
                                  relatedBy:NSLayoutRelationEqual
                                     toItem:self
                                  attribute:NSLayoutAttributeLeading
                                 multiplier:1.0
                                   constant:8.0 + self.contentInset.left]];
    [containerView addConstraints:self.logoViewConstraints];
    
    // attribution button
    //
    [containerView removeConstraints:self.attributionButtonConstraints];
    [self.attributionButtonConstraints removeAllObjects];
    
    if (useLayoutGuides) {
        [self.attributionButtonConstraints addObject:
         [NSLayoutConstraint constraintWithItem:viewController.bottomLayoutGuide
                                      attribute:NSLayoutAttributeTop
                                      relatedBy:NSLayoutRelationGreaterThanOrEqual
                                         toItem:self.attributionButton
                                      attribute:NSLayoutAttributeBaseline
                                     multiplier:1
                                       constant:8 + self.contentInset.bottom]];
    }
    [self.attributionButtonConstraints addObject:
     [NSLayoutConstraint constraintWithItem:self
                                  attribute:NSLayoutAttributeBottom
                                  relatedBy:NSLayoutRelationGreaterThanOrEqual
                                     toItem:self.attributionButton
                                  attribute:NSLayoutAttributeBaseline
                                 multiplier:1
                                   constant:8 + self.contentInset.bottom]];
    
    [self.attributionButtonConstraints addObject:
     [NSLayoutConstraint constraintWithItem:self
                                  attribute:NSLayoutAttributeTrailing
                                  relatedBy:NSLayoutRelationEqual
                                     toItem:self.attributionButton
                                  attribute:NSLayoutAttributeTrailing
                                 multiplier:1
                                   constant:8 + self.contentInset.right]];
    [containerView addConstraints:self.attributionButtonConstraints];
}

- (void)updateConstraints
{
    
// If compiling with the iOS 11+ SDK
#if __IPHONE_OS_VERSION_MAX_ALLOWED >= 110000
    // If safeAreaLayoutGuide API exists
    if ( [self respondsToSelector:@selector(safeAreaLayoutGuide)] ) {
        
#pragma clang diagnostic push
#pragma clang diagnostic ignored "-Wpartial-availability"
        UILayoutGuide *safeAreaLayoutGuide = self.safeAreaLayoutGuide;
#pragma clang diagnostic pop
        // compass view
        [self removeConstraints:self.compassViewConstraints];
        [self.compassViewConstraints removeAllObjects];
        [self.compassViewConstraints addObject:[self.compassView.topAnchor constraintEqualToAnchor:safeAreaLayoutGuide.topAnchor
                                                                                          constant:5.0 + self.contentInset.top]];
        [self.compassViewConstraints addObject:[safeAreaLayoutGuide.rightAnchor constraintEqualToAnchor:self.compassView.rightAnchor
                                                                                          constant:8.0 + self.contentInset.right]];
        [self addConstraints:self.compassViewConstraints];
        
        // scale bar view
        [self removeConstraints:self.scaleBarConstraints];
        [self.scaleBarConstraints removeAllObjects];
        [self.scaleBarConstraints addObject:[self.scaleBar.topAnchor constraintEqualToAnchor:safeAreaLayoutGuide.topAnchor
                                                                                    constant:5.0 + self.contentInset.top]];
        [self.scaleBarConstraints addObject:[self.scaleBar.leftAnchor constraintEqualToAnchor:safeAreaLayoutGuide.leftAnchor
                                                                                     constant:8.0 + self.contentInset.left]];
        [self addConstraints:self.scaleBarConstraints];
        
        // logo view
        [self removeConstraints:self.logoViewConstraints];
        [self.logoViewConstraints removeAllObjects];
        [self.logoViewConstraints addObject:[safeAreaLayoutGuide.bottomAnchor constraintEqualToAnchor:self.logoView.bottomAnchor
                                                                                             constant:8.0 + self.contentInset.bottom]];
        [self.logoViewConstraints addObject:[self.logoView.leftAnchor constraintEqualToAnchor:safeAreaLayoutGuide.leftAnchor
                                                                                     constant:8.0 + self.contentInset.left]];
        [self addConstraints:self.logoViewConstraints];
        
        // attribution button
        [self removeConstraints:self.attributionButtonConstraints];
        [self.attributionButtonConstraints removeAllObjects];
        [self.attributionButtonConstraints addObject:[safeAreaLayoutGuide.bottomAnchor constraintEqualToAnchor:self.attributionButton.bottomAnchor
                                                                                                      constant:8.0 + self.contentInset.bottom]];
        [self.attributionButtonConstraints addObject:[safeAreaLayoutGuide.rightAnchor constraintEqualToAnchor:self.attributionButton.rightAnchor
                                                                                               constant:8.0 + self.contentInset.right]];
        [self addConstraints:self.attributionButtonConstraints];
    } else {
        [self updateConstraintsPreiOS11];
    }
#else
    [self updateConstraintsPreiOS11];
#endif
    
    [super updateConstraints];
}

- (BOOL)isOpaque
{
    return _opaque;
}

- (void)setOpaque:(BOOL)opaque
{
    _glView.layer.opaque = _opaque = opaque;
}

// This is the delegate of the GLKView object's display call.
- (void)glkView:(__unused GLKView *)view drawInRect:(__unused CGRect)rect
{
    if ( ! self.dormant || ! _rendererFrontend)
    {
        _rendererFrontend->render();

        [self updateUserLocationAnnotationView];
    }
}

// This gets called when the view dimension changes, e.g. because the device is being rotated.
- (void)layoutSubviews
{
    [super layoutSubviews];

    [self adjustContentInset];

    if (!_isTargetingInterfaceBuilder) {
        _mbglMap->setSize([self size]);
    }

    if (self.compassView.alpha)
    {
        [self updateCompass];
    }

    if (self.compassView.alpha || self.showsUserHeadingIndicator)
    {
        [self updateHeadingForDeviceOrientation];
    }

    [self updateUserLocationAnnotationView];
}

/// Updates `contentInset` to reflect the current window geometry.
- (void)adjustContentInset
{
    // We could crawl all the way up the responder chain using
    // -viewControllerForLayoutGuides, but an intervening view means that any
    // manual contentInset should not be overridden; something other than the
    // top and bottom bars may be influencing the manual inset.
    UIViewController *viewController;
    if ([self.nextResponder isKindOfClass:[UIViewController class]])
    {
        // This map view is the content view of a view controller.
        viewController = (UIViewController *)self.nextResponder;
    }
    else if ([self.superview.nextResponder isKindOfClass:[UIViewController class]])
    {
        // This map view is an immediate child of a view controller’s content view.
        viewController = (UIViewController *)self.superview.nextResponder;
    }

    if ( ! viewController.automaticallyAdjustsScrollViewInsets)
    {
        return;
    }

    UIEdgeInsets contentInset = UIEdgeInsetsZero;
    CGPoint topPoint = CGPointMake(0, viewController.topLayoutGuide.length);
    contentInset.top = [self convertPoint:topPoint fromView:viewController.view].y;
    CGPoint bottomPoint = CGPointMake(0, CGRectGetMaxY(viewController.view.bounds)
                                      - viewController.bottomLayoutGuide.length);
    contentInset.bottom = (CGRectGetMaxY(self.bounds)
                           - [self convertPoint:bottomPoint fromView:viewController.view].y);

    // Negative insets are invalid, replace with 0.
    contentInset.top = fmaxf(contentInset.top, 0);
    contentInset.bottom = fmaxf(contentInset.bottom, 0);

    self.contentInset = contentInset;
}

- (void)setContentInset:(UIEdgeInsets)contentInset
{
    [self setContentInset:contentInset animated:NO];
}

- (void)setContentInset:(UIEdgeInsets)contentInset animated:(BOOL)animated
{
    if (UIEdgeInsetsEqualToEdgeInsets(contentInset, self.contentInset))
    {
        return;
    }

    // After adjusting the content inset, move the center coordinate from the
    // old frame of reference to the new one represented by the newly set
    // content inset.
    CLLocationCoordinate2D oldCenter = self.centerCoordinate;

    _contentInset = contentInset;

    if (self.userTrackingMode == MGLUserTrackingModeNone)
    {
        // Don’t call -setCenterCoordinate:, which resets the user tracking mode.
        [self _setCenterCoordinate:oldCenter animated:animated];
    }
    else
    {
        [self didUpdateLocationWithUserTrackingAnimated:animated];
    }

    // Compass, logo and attribution button constraints needs to be updated.
    [self setNeedsLayout];
}

/// Returns the frame of inset content within the map view.
- (CGRect)contentFrame
{
    return UIEdgeInsetsInsetRect(self.bounds, self.contentInset);
}

/// Returns the center point of the inset content within the map view.
- (CGPoint)contentCenter
{
    CGRect contentFrame = self.contentFrame;
    return CGPointMake(CGRectGetMidX(contentFrame), CGRectGetMidY(contentFrame));
}

#pragma mark - Life Cycle -

- (void)updateFromDisplayLink
{
    MGLAssertIsMainThread();

    if (_needsDisplayRefresh)
    {
        _needsDisplayRefresh = NO;

        [self.glView display];
    }
}

- (void)setNeedsGLDisplay
{
    MGLAssertIsMainThread();

    _needsDisplayRefresh = YES;
}

- (void)willTerminate
{
    MGLAssertIsMainThread();

    if ( ! self.dormant)
    {
        [self validateDisplayLink];
        self.dormant = YES;
        [self.glView deleteDrawable];
    }
}

- (void)validateDisplayLink
{
    BOOL isVisible = self.superview && self.window;
    if (isVisible && ! _displayLink)
    {
        if (_mbglMap->getConstrainMode() == mbgl::ConstrainMode::None)
        {
            _mbglMap->setConstrainMode(mbgl::ConstrainMode::HeightOnly);
        }

        _displayLink = [CADisplayLink displayLinkWithTarget:self selector:@selector(updateFromDisplayLink)];
        _displayLink.frameInterval = MGLTargetFrameInterval;
        [_displayLink addToRunLoop:[NSRunLoop currentRunLoop] forMode:NSRunLoopCommonModes];
        _needsDisplayRefresh = YES;
        [self updateFromDisplayLink];
    }
    else if ( ! isVisible && _displayLink)
    {
        [_displayLink invalidate];
        _displayLink = nil;
    }
}

- (void)didMoveToWindow
{
    [self validateDisplayLink];
    [super didMoveToWindow];
}

- (void)didMoveToSuperview
{
    [self validateDisplayLink];
    [super didMoveToSuperview];
}

- (void)deviceOrientationDidChange:(__unused NSNotification *)notification
{
    [self setNeedsLayout];
}

- (void)sleepGL:(__unused NSNotification *)notification
{
    MGLAssertIsMainThread();

    if ( ! self.dormant)
    {
        self.dormant = YES;

        [self validateLocationServices];

        [MGLMapboxEvents flush];

        _displayLink.paused = YES;

        if ( ! self.glSnapshotView)
        {
            self.glSnapshotView = [[UIImageView alloc] initWithFrame:self.glView.frame];
            self.glSnapshotView.autoresizingMask = self.glView.autoresizingMask;
            self.glSnapshotView.contentMode = UIViewContentModeCenter;
            [self insertSubview:self.glSnapshotView aboveSubview:self.glView];
        }

        self.glSnapshotView.image = self.glView.snapshot;
        self.glSnapshotView.hidden = NO;

        if (self.debugMask && [self.glSnapshotView.subviews count] == 0)
        {
            UIView *snapshotTint = [[UIView alloc] initWithFrame:self.glSnapshotView.bounds];
            snapshotTint.autoresizingMask = self.glSnapshotView.autoresizingMask;
            snapshotTint.backgroundColor = [[UIColor redColor] colorWithAlphaComponent:0.25];
            [self.glSnapshotView addSubview:snapshotTint];
        }

        [self.glView deleteDrawable];
    }
}

- (void)wakeGL:(__unused NSNotification *)notification
{
    MGLAssertIsMainThread();

    if (self.dormant && [UIApplication sharedApplication].applicationState != UIApplicationStateBackground)
    {
        self.dormant = NO;

        [self createGLView];

        self.glSnapshotView.hidden = YES;

        [self.glSnapshotView.subviews makeObjectsPerformSelector:@selector(removeFromSuperview)];

        [self.glView bindDrawable];

        _displayLink.paused = NO;

        [self validateLocationServices];

        [MGLMapboxEvents pushEvent:MGLEventTypeMapLoad withAttributes:@{}];
    }
}

- (void)setHidden:(BOOL)hidden
{
    super.hidden = hidden;
    _displayLink.paused = hidden;
}

- (void)tintColorDidChange
{
    for (UIView *subview in self.subviews) [self updateTintColorForView:subview];
}

- (void)updateTintColorForView:(UIView *)view
{
    // Don't update:
    //   - annotation views
    //   - attribution button (handled automatically)
    if ([view isEqual:self.annotationContainerView] || [view isEqual:self.attributionButton]) return;

    if ([view respondsToSelector:@selector(setTintColor:)]) view.tintColor = self.tintColor;

    for (UIView *subview in view.subviews) [self updateTintColorForView:subview];
}

- (BOOL)canBecomeFirstResponder {
    return YES;
}

#pragma mark - Gestures -

- (void)handleCompassTapGesture:(__unused id)sender
{
    [self resetNorthAnimated:YES];

    if (self.userTrackingMode == MGLUserTrackingModeFollowWithHeading ||
        self.userTrackingMode == MGLUserTrackingModeFollowWithCourse)
    {
        self.userTrackingMode = MGLUserTrackingModeFollow;
    }
}

- (void)touchesBegan:(__unused NS_SET_OF(UITouch *) *)touches withEvent:(__unused UIEvent *)event
{
    _changeDelimiterSuppressionDepth = 0;
    _mbglMap->setGestureInProgress(false);
    if (self.userTrackingState == MGLUserTrackingStateBegan)
    {
        [self setUserTrackingMode:MGLUserTrackingModeNone animated:NO];
    }
    _mbglMap->cancelTransitions();
}

- (void)notifyGestureDidBegin {
    BOOL animated = NO;
    [self cameraWillChangeAnimated:animated];
    _mbglMap->setGestureInProgress(true);
    _changeDelimiterSuppressionDepth++;
}

- (void)notifyGestureDidEndWithDrift:(BOOL)drift {
    _changeDelimiterSuppressionDepth--;
    NSAssert(_changeDelimiterSuppressionDepth >= 0,
             @"Unbalanced change delimiter suppression/unsuppression");
    if (_changeDelimiterSuppressionDepth == 0) {
        _mbglMap->setGestureInProgress(false);
    }
    if ( ! drift)
    {
        BOOL animated = NO;
        [self cameraDidChangeAnimated:animated];
    }
}

- (BOOL)isSuppressingChangeDelimiters {
    return _changeDelimiterSuppressionDepth > 0;
}

- (void)handlePanGesture:(UIPanGestureRecognizer *)pan
{
    if ( ! self.isScrollEnabled) return;

    _mbglMap->cancelTransitions();

    MGLMapCamera *oldCamera = self.camera;
    
    if (pan.state == UIGestureRecognizerStateBegan)
    {
        [self trackGestureEvent:MGLEventGesturePanStart forRecognizer:pan];

        self.userTrackingMode = MGLUserTrackingModeNone;

        [self notifyGestureDidBegin];
    }
    else if (pan.state == UIGestureRecognizerStateChanged)
    {
        CGPoint delta = [pan translationInView:pan.view];

        MGLMapCamera *toCamera = [self cameraByPanningWithTranslation:delta panGesture:pan];
        
        if (![self.delegate respondsToSelector:@selector(mapView:shouldChangeFromCamera:toCamera:)] ||
            [self.delegate mapView:self shouldChangeFromCamera:oldCamera toCamera:toCamera])
        {
            _mbglMap->moveBy({ delta.x, delta.y });
            [pan setTranslation:CGPointZero inView:pan.view];
        }

        [self cameraIsChanging];
    }
    else if (pan.state == UIGestureRecognizerStateEnded || pan.state == UIGestureRecognizerStateCancelled)
    {
        CGPoint velocity = [pan velocityInView:pan.view];
        if (self.decelerationRate == MGLMapViewDecelerationRateImmediate || sqrtf(velocity.x * velocity.x + velocity.y * velocity.y) < 100)
        {
            // Not enough velocity to overcome friction
            velocity = CGPointZero;
        }

        BOOL drift = ! CGPointEqualToPoint(velocity, CGPointZero);
        if (drift)
        {
            CGPoint offset = CGPointMake(velocity.x * self.decelerationRate / 4, velocity.y * self.decelerationRate / 4);
            MGLMapCamera *toCamera = [self cameraByPanningWithTranslation:offset panGesture:pan];
            
            if (![self.delegate respondsToSelector:@selector(mapView:shouldChangeFromCamera:toCamera:)] ||
                [self.delegate mapView:self shouldChangeFromCamera:oldCamera toCamera:toCamera])
            {
                _mbglMap->moveBy({ offset.x, offset.y }, MGLDurationFromTimeInterval(self.decelerationRate));
            }
        }

        [self notifyGestureDidEndWithDrift:drift];

        // metrics: pan end
        CGPoint pointInView = CGPointMake([pan locationInView:pan.view].x, [pan locationInView:pan.view].y);
        CLLocationCoordinate2D panCoordinate = [self convertPoint:pointInView toCoordinateFromView:pan.view];
        int zoom = round([self zoomLevel]);

        [MGLMapboxEvents pushEvent:MGLEventTypeMapDragEnd withAttributes:@{
            MGLEventKeyLatitude: @(panCoordinate.latitude),
            MGLEventKeyLongitude: @(panCoordinate.longitude),
            MGLEventKeyZoomLevel: @(zoom)
        }];
    }

}

- (void)handlePinchGesture:(UIPinchGestureRecognizer *)pinch
{
    if ( ! self.isZoomEnabled) return;

    _mbglMap->cancelTransitions();

    CGPoint centerPoint = [self anchorPointForGesture:pinch];
    MGLMapCamera *oldCamera = self.camera;

    if (pinch.state == UIGestureRecognizerStateBegan)
    {
        [self trackGestureEvent:MGLEventGesturePinchStart forRecognizer:pinch];

        self.scale = powf(2, _mbglMap->getZoom());

        [self notifyGestureDidBegin];
    }
    else if (pinch.state == UIGestureRecognizerStateChanged)
    {
        // Zoom limiting happens at the core level.
        CGFloat newScale = self.scale * pinch.scale;
        double newZoom = log2(newScale);

        // Calculates the final camera zoom, has no effect within current map camera.
        MGLMapCamera *toCamera = [self cameraByZoomingToZoomLevel:newZoom aroundAnchorPoint:centerPoint];
        
        if (![self.delegate respondsToSelector:@selector(mapView:shouldChangeFromCamera:toCamera:)] ||
            [self.delegate mapView:self shouldChangeFromCamera:oldCamera toCamera:toCamera])
        {
            _mbglMap->setZoom(newZoom, mbgl::ScreenCoordinate { centerPoint.x, centerPoint.y });
            // The gesture recognizer only reports the gesture’s current center
            // point, so use the previous center point to anchor the transition.
            // If the number of touches has changed, the remembered center point is
            // meaningless.
            if (self.userTrackingMode == MGLUserTrackingModeNone && pinch.numberOfTouches == _previousPinchNumberOfTouches)
            {
                CLLocationCoordinate2D centerCoordinate = _previousPinchCenterCoordinate;
                _mbglMap->setLatLng(MGLLatLngFromLocationCoordinate2D(centerCoordinate),
                                    mbgl::ScreenCoordinate { centerPoint.x, centerPoint.y });
            }
        }
        [self cameraIsChanging];
    }
    else if (pinch.state == UIGestureRecognizerStateEnded || pinch.state == UIGestureRecognizerStateCancelled)
    {
        CGFloat velocity = pinch.velocity;
        if (isnan(velocity))
        {
            // UIPinchGestureRecognizer sometimes returns NaN for the velocity
            velocity = 0;
        }
        if (velocity > -0.5 && velocity < 3)
        {
            velocity = 0;
        }

        NSTimeInterval duration = (velocity > 0 ? 1 : 0.25) * self.decelerationRate;

        CGFloat scale = self.scale * pinch.scale;
        CGFloat newScale = scale;
        if (velocity >= 0)
        {
            newScale += scale * velocity * duration * 0.1;
        }
        else
        {
            newScale += scale / (velocity * duration) * 0.1;
        }

        if (newScale <= 0 || log2(newScale) < _mbglMap->getMinZoom())
        {
            velocity = 0;
        }
        
        BOOL drift = velocity && duration;
        
        // Calculates the final camera zoom, this has no effect within current map camera.
        double zoom = log2(newScale);
        MGLMapCamera *toCamera = [self cameraByZoomingToZoomLevel:zoom aroundAnchorPoint:centerPoint];
        
        if ([self.delegate respondsToSelector:@selector(mapView:shouldChangeFromCamera:toCamera:)]
            && ![self.delegate mapView:self shouldChangeFromCamera:oldCamera toCamera:toCamera])
        {
            drift = NO;
        } else {
            if (drift)
            {
                _mbglMap->setZoom(zoom, mbgl::ScreenCoordinate { centerPoint.x, centerPoint.y }, MGLDurationFromTimeInterval(duration));
            }
        }

        [self notifyGestureDidEndWithDrift:drift];
        [self unrotateIfNeededForGesture];
    }

    _previousPinchCenterCoordinate = [self convertPoint:centerPoint toCoordinateFromView:self];
    _previousPinchNumberOfTouches = pinch.numberOfTouches;
}

- (void)handleRotateGesture:(UIRotationGestureRecognizer *)rotate
{
    if ( ! self.isRotateEnabled) return;

    _mbglMap->cancelTransitions();

    CGPoint centerPoint = [self anchorPointForGesture:rotate];
    MGLMapCamera *oldCamera = self.camera;
    
    if (rotate.state == UIGestureRecognizerStateBegan)
    {
        [self trackGestureEvent:MGLEventGestureRotateStart forRecognizer:rotate];

        self.angle = MGLRadiansFromDegrees(_mbglMap->getBearing()) * -1;

        if (self.userTrackingMode != MGLUserTrackingModeNone)
        {
            self.userTrackingMode = MGLUserTrackingModeFollow;
        }

        [self notifyGestureDidBegin];
    }
    else if (rotate.state == UIGestureRecognizerStateChanged)
    {
        CGFloat newDegrees = MGLDegreesFromRadians(self.angle + rotate.rotation) * -1;

        // constrain to +/-30 degrees when merely rotating like Apple does
        //
        if ( ! self.isRotationAllowed && std::abs(self.pinch.scale) < 10)
        {
            newDegrees = fminf(newDegrees,  30);
            newDegrees = fmaxf(newDegrees, -30);
        }
        
        MGLMapCamera *toCamera = [self cameraByRotatingToDirection:newDegrees aroundAnchorPoint:centerPoint];
        
        if (![self.delegate respondsToSelector:@selector(mapView:shouldChangeFromCamera:toCamera:)] ||
            [self.delegate mapView:self shouldChangeFromCamera:oldCamera toCamera:toCamera])
        {
           _mbglMap->setBearing(newDegrees, mbgl::ScreenCoordinate { centerPoint.x, centerPoint.y });
        }

        [self cameraIsChanging];
    }
    else if (rotate.state == UIGestureRecognizerStateEnded || rotate.state == UIGestureRecognizerStateCancelled)
    {
        CGFloat velocity = rotate.velocity;
        CGFloat decelerationRate = self.decelerationRate;
        if (decelerationRate != MGLMapViewDecelerationRateImmediate && fabs(velocity) > 3)
        {
            CGFloat radians = self.angle + rotate.rotation;
            CGFloat newRadians = radians + velocity * decelerationRate * 0.1;
            CGFloat newDegrees = MGLDegreesFromRadians(newRadians) * -1;

            MGLMapCamera *toCamera = [self cameraByRotatingToDirection:newDegrees aroundAnchorPoint:centerPoint];
            
            if (![self.delegate respondsToSelector:@selector(mapView:shouldChangeFromCamera:toCamera:)] ||
                [self.delegate mapView:self shouldChangeFromCamera:oldCamera toCamera:toCamera])
            {
                _mbglMap->setBearing(newDegrees, mbgl::ScreenCoordinate { centerPoint.x, centerPoint.y }, MGLDurationFromTimeInterval(decelerationRate));
                
                [self notifyGestureDidEndWithDrift:YES];
                
                __weak MGLMapView *weakSelf = self;
                
                [self animateWithDelay:decelerationRate animations:^
                 {
                     [weakSelf unrotateIfNeededForGesture];
                 }];
            }
        }
        else
        {
            [self notifyGestureDidEndWithDrift:NO];
            [self unrotateIfNeededForGesture];
        }
    }
}

- (void)handleSingleTapGesture:(UITapGestureRecognizer *)singleTap
{
    if (singleTap.state != UIGestureRecognizerStateEnded)
    {
        return;
    }
    [self trackGestureEvent:MGLEventGestureSingleTap forRecognizer:singleTap];

    if (self.mapViewProxyAccessibilityElement.accessibilityElementIsFocused)
    {
        id nextElement;
        if (_userLocationAnnotationIsSelected)
        {
            nextElement = self.userLocationAnnotationView;
        }
        else
        {
            if (_selectedAnnotationTag != MGLAnnotationTagNotFound) {
                nextElement = _annotationContextsByAnnotationTag.at(_selectedAnnotationTag).accessibilityElement;
            }
        }
        [self deselectAnnotation:self.selectedAnnotation animated:YES];
        UIAccessibilityPostNotification(UIAccessibilityScreenChangedNotification, nextElement);
        return;
    }

    id<MGLAnnotation>annotation = [self annotationForGestureRecognizer:singleTap persistingResults:YES];
    if(annotation)
    {
        [self selectAnnotation:annotation animated:YES];
    }
    else
    {
        [self deselectAnnotation:self.selectedAnnotation animated:YES];
    }
}

/**
 Returns the annotation that would be selected by a tap gesture recognizer.

 This is used when a gesture is recognized, and to check if the gesture should be recognized.

 @param singleTap An in progress tap gesture recognizer.
 @param persist True to remember the cycleable set of annotations. @see annotationTagAtPoint:persistingResults
 */
- (nullable id <MGLAnnotation>)annotationForGestureRecognizer:(UITapGestureRecognizer*)singleTap persistingResults:(BOOL)persist
{
    CGPoint tapPoint = [singleTap locationInView:self];

    if (self.userLocationVisible)
    {
        CGPoint tapPointForUserLocation;
        if (self.userLocationAnnotationView.hitTestLayer == self.userLocationAnnotationView.layer.presentationLayer)
        {
            tapPointForUserLocation = tapPoint;
        }
        else
        {
            // Get the tap point within the custom hit test layer.
            tapPointForUserLocation = [singleTap locationInView:self.userLocationAnnotationView];
        }

        CALayer *hitLayer = [self.userLocationAnnotationView.hitTestLayer hitTest:tapPointForUserLocation];

        if (hitLayer)
        {
            if ( ! _userLocationAnnotationIsSelected)
            {
                return self.userLocation;
            }
            return nil;
        }
    }
    
    // Handle the case of an offset annotation view by converting the tap point to be the geo location
    // of the annotation itself that the view represents
    for (MGLAnnotationView *view in self.annotationContainerView.annotationViews)
    {
        if (view.centerOffset.dx != 0 || view.centerOffset.dy != 0) {
            if (CGRectContainsPoint(view.frame, tapPoint)) {
                if (!view.annotation) {
                    [NSException raise:NSInvalidArgumentException
                                format:@"Annotation view's annotation property should not be nil."];
                }
                
                CGPoint annotationPoint = [self convertCoordinate:view.annotation.coordinate toPointToView:self];
                tapPoint = annotationPoint;
            }
        }
    }

    MGLAnnotationTag hitAnnotationTag = [self annotationTagAtPoint:tapPoint persistingResults:persist];
    if (hitAnnotationTag != MGLAnnotationTagNotFound)
    {
        if (hitAnnotationTag != _selectedAnnotationTag)
        {
            id <MGLAnnotation> annotation = [self annotationWithTag:hitAnnotationTag];
            NSAssert(annotation, @"Cannot select nonexistent annotation with tag %u", hitAnnotationTag);
            return annotation;
        }
    }

    return nil;
}

- (void)handleDoubleTapGesture:(UITapGestureRecognizer *)doubleTap
{
    if ( ! self.isZoomEnabled) return;

    _mbglMap->cancelTransitions();

    if (doubleTap.state == UIGestureRecognizerStateEnded)
    {
        MGLMapCamera *oldCamera = self.camera;

        double newZoom = round(self.zoomLevel) + 1.0;

        CGPoint gesturePoint = [self anchorPointForGesture:doubleTap];

        MGLMapCamera *toCamera = [self cameraByZoomingToZoomLevel:newZoom aroundAnchorPoint:gesturePoint];
        
        if (![self.delegate respondsToSelector:@selector(mapView:shouldChangeFromCamera:toCamera:)] ||
            [self.delegate mapView:self shouldChangeFromCamera:oldCamera toCamera:toCamera])
        {
            [self trackGestureEvent:MGLEventGestureDoubleTap forRecognizer:doubleTap];
            
            mbgl::ScreenCoordinate center(gesturePoint.x, gesturePoint.y);
            _mbglMap->setZoom(newZoom, center, MGLDurationFromTimeInterval(MGLAnimationDuration));
            
            __weak MGLMapView *weakSelf = self;
            
            [self animateWithDelay:MGLAnimationDuration animations:^
             {
                 [weakSelf unrotateIfNeededForGesture];
             }];
        } else {
            [self unrotateIfNeededForGesture];
        }
    }
}

- (void)handleTwoFingerTapGesture:(UITapGestureRecognizer *)twoFingerTap
{
    if ( ! self.isZoomEnabled) return;

    if (_mbglMap->getZoom() == _mbglMap->getMinZoom()) return;

    _mbglMap->cancelTransitions();

    if (twoFingerTap.state == UIGestureRecognizerStateBegan)
    {
        [self trackGestureEvent:MGLEventGestureTwoFingerSingleTap forRecognizer:twoFingerTap];
    }
    else if (twoFingerTap.state == UIGestureRecognizerStateEnded)
    {
        MGLMapCamera *oldCamera = self.camera;

        double newZoom = round(self.zoomLevel) - 1.0;

        CGPoint gesturePoint = [self anchorPointForGesture:twoFingerTap];

        MGLMapCamera *toCamera = [self cameraByZoomingToZoomLevel:newZoom aroundAnchorPoint:gesturePoint];
        
        if (![self.delegate respondsToSelector:@selector(mapView:shouldChangeFromCamera:toCamera:)] ||
            [self.delegate mapView:self shouldChangeFromCamera:oldCamera toCamera:toCamera])
        {
            mbgl::ScreenCoordinate center(gesturePoint.x, gesturePoint.y);
            _mbglMap->setZoom(newZoom, center, MGLDurationFromTimeInterval(MGLAnimationDuration));
            
            __weak MGLMapView *weakSelf = self;
            
            [self animateWithDelay:MGLAnimationDuration animations:^
             {
                 [weakSelf unrotateIfNeededForGesture];
             }];
        }
    }
}

- (void)handleQuickZoomGesture:(UILongPressGestureRecognizer *)quickZoom
{
    if ( ! self.isZoomEnabled) return;

    _mbglMap->cancelTransitions();
    
    if (quickZoom.state == UIGestureRecognizerStateBegan)
    {
        [self trackGestureEvent:MGLEventGestureQuickZoom forRecognizer:quickZoom];

        self.scale = powf(2, _mbglMap->getZoom());

        self.quickZoomStart = [quickZoom locationInView:quickZoom.view].y;

        [self notifyGestureDidBegin];
    }
    else if (quickZoom.state == UIGestureRecognizerStateChanged)
    {
        CGFloat distance = [quickZoom locationInView:quickZoom.view].y - self.quickZoomStart;

        CGFloat newZoom = MAX(log2f(self.scale) + (distance / 75), _mbglMap->getMinZoom());

        if (_mbglMap->getZoom() == newZoom) return;

        CGPoint centerPoint = [self anchorPointForGesture:quickZoom];
        
        MGLMapCamera *oldCamera = self.camera;
        MGLMapCamera *toCamera = [self cameraByZoomingToZoomLevel:newZoom aroundAnchorPoint:centerPoint];
        
        if (![self.delegate respondsToSelector:@selector(mapView:shouldChangeFromCamera:toCamera:)] ||
            [self.delegate mapView:self shouldChangeFromCamera:oldCamera toCamera:toCamera])
        {
            _mbglMap->setZoom(newZoom, mbgl::ScreenCoordinate { centerPoint.x, centerPoint.y });
        }

        [self cameraIsChanging];
    }
    else if (quickZoom.state == UIGestureRecognizerStateEnded || quickZoom.state == UIGestureRecognizerStateCancelled)
    {
        [self notifyGestureDidEndWithDrift:NO];
        [self unrotateIfNeededForGesture];
    }
}

- (void)handleTwoFingerDragGesture:(UIPanGestureRecognizer *)twoFingerDrag
{
    if ( ! self.isPitchEnabled) return;

    _mbglMap->cancelTransitions();

    if (twoFingerDrag.state == UIGestureRecognizerStateBegan)
    {
        [self trackGestureEvent:MGLEventGesturePitchStart forRecognizer:twoFingerDrag];
        [self notifyGestureDidBegin];
    }

    if (twoFingerDrag.state == UIGestureRecognizerStateBegan || twoFingerDrag.state == UIGestureRecognizerStateChanged)
    {
        CGFloat gestureDistance = CGPoint([twoFingerDrag translationInView:twoFingerDrag.view]).y;
        CGFloat currentPitch = _mbglMap->getPitch();
        CGFloat slowdown = 20.0;

        CGFloat pitchNew = currentPitch - (gestureDistance / slowdown);

        CGPoint centerPoint = [self anchorPointForGesture:twoFingerDrag];

        MGLMapCamera *oldCamera = self.camera;
        MGLMapCamera *toCamera = [self cameraByTiltingToPitch:pitchNew];

        if (![self.delegate respondsToSelector:@selector(mapView:shouldChangeFromCamera:toCamera:)] ||
            [self.delegate mapView:self shouldChangeFromCamera:oldCamera toCamera:toCamera])
        {
            _mbglMap->setPitch(pitchNew, mbgl::ScreenCoordinate { centerPoint.x, centerPoint.y });
        }

        [self cameraIsChanging];
    }
    else if (twoFingerDrag.state == UIGestureRecognizerStateEnded || twoFingerDrag.state == UIGestureRecognizerStateCancelled)
    {
        [self notifyGestureDidEndWithDrift:NO];
        [self unrotateIfNeededForGesture];
    }

}

- (MGLMapCamera *)cameraByPanningWithTranslation:(CGPoint)endPoint panGesture:(UIPanGestureRecognizer *)pan
{
    MGLMapCamera *panCamera = [self.camera copy];
    
    CGPoint centerPoint = CGPointMake(CGRectGetMidX(self.bounds), CGRectGetMidY(self.bounds));
    CGPoint endCameraPoint = CGPointMake(centerPoint.x - endPoint.x, centerPoint.y - endPoint.y);
    CLLocationCoordinate2D panCoordinate = [self convertPoint:endCameraPoint toCoordinateFromView:pan.view];
    
    panCamera.centerCoordinate = panCoordinate;
    
    return panCamera;
}

- (MGLMapCamera *)cameraByZoomingToZoomLevel:(double)zoom  aroundAnchorPoint:(CGPoint)anchorPoint
{
    mbgl::EdgeInsets padding = MGLEdgeInsetsFromNSEdgeInsets(self.contentInset);
    mbgl::CameraOptions currentCameraOptions = _mbglMap->getCameraOptions(padding);
    MGLMapCamera *camera;
    
    mbgl::ScreenCoordinate anchor = mbgl::ScreenCoordinate { anchorPoint.x, anchorPoint.y };
    currentCameraOptions.zoom = mbgl::util::clamp(zoom, self.minimumZoomLevel, self.maximumZoomLevel);
    currentCameraOptions.anchor = anchor;
    camera = [self cameraForCameraOptions:currentCameraOptions];
    
    return camera;
}

- (MGLMapCamera *)cameraByRotatingToDirection:(CLLocationDirection)degrees aroundAnchorPoint:(CGPoint)anchorPoint
{
    mbgl::EdgeInsets padding = MGLEdgeInsetsFromNSEdgeInsets(self.contentInset);
    mbgl::CameraOptions currentCameraOptions = _mbglMap->getCameraOptions(padding);
    
    MGLMapCamera *camera;
    
    mbgl::ScreenCoordinate anchor = mbgl::ScreenCoordinate { anchorPoint.x, anchorPoint.y };
    currentCameraOptions.angle = degrees * mbgl::util::DEG2RAD;
    currentCameraOptions.anchor = anchor;
    camera = [self cameraForCameraOptions:currentCameraOptions];
    
    return camera;
}

- (MGLMapCamera *)cameraByTiltingToPitch:(CGFloat)pitch
{
    mbgl::EdgeInsets padding = MGLEdgeInsetsFromNSEdgeInsets(self.contentInset);
    mbgl::CameraOptions currentCameraOptions = _mbglMap->getCameraOptions(padding);
    
    MGLMapCamera *camera;

    currentCameraOptions.pitch = pitch * mbgl::util::DEG2RAD;
    camera = [self cameraForCameraOptions:currentCameraOptions];
    
    return camera;
}

- (CGPoint)anchorPointForGesture:(UIGestureRecognizer *)gesture {
    if (self.userTrackingMode != MGLUserTrackingModeNone)
    {
        return self.userLocationAnnotationViewCenter;
    }

    // Special case for two-finger drag and quickzoom
    if ([gesture isKindOfClass:[UIPanGestureRecognizer class]] || [gesture isKindOfClass:[UILongPressGestureRecognizer class]])
    {
        return self.contentCenter;
    }

    return [gesture locationInView:gesture.view];
}

- (void)handleCalloutAccessoryTapGesture:(UITapGestureRecognizer *)tap
{
    if ([self.delegate respondsToSelector:@selector(mapView:annotation:calloutAccessoryControlTapped:)])
    {
        NSAssert([tap.view isKindOfClass:[UIControl class]], @"Tapped view %@ is not a UIControl", tap.view);
        id <MGLAnnotation> selectedAnnotation = self.selectedAnnotation;
        NSAssert(selectedAnnotation, @"Selected annotation should not be nil.");
        [self.delegate mapView:self annotation:selectedAnnotation
            calloutAccessoryControlTapped:(UIControl *)tap.view];
    }
}

- (BOOL)calloutViewShouldHighlight:(__unused MGLCompactCalloutView *)calloutView
{
    return [self.delegate respondsToSelector:@selector(mapView:tapOnCalloutForAnnotation:)];
}

- (void)calloutViewClicked:(__unused SMCalloutView *)calloutView
{
    if ([self.delegate respondsToSelector:@selector(mapView:tapOnCalloutForAnnotation:)])
    {
        id <MGLAnnotation> selectedAnnotation = self.selectedAnnotation;
        NSAssert(selectedAnnotation, @"Selected annotation should not be nil.");
        [self.delegate mapView:self tapOnCalloutForAnnotation:selectedAnnotation];
    }
}

- (void)calloutViewTapped:(__unused MGLCompactCalloutView *)calloutView
{
    if ([self.delegate respondsToSelector:@selector(mapView:tapOnCalloutForAnnotation:)])
    {
        id <MGLAnnotation> selectedAnnotation = self.selectedAnnotation;
        NSAssert(selectedAnnotation, @"Selected annotation should not be nil.");
        [self.delegate mapView:self tapOnCalloutForAnnotation:selectedAnnotation];
    }
}

- (void)calloutViewDidAppear:(UIView<MGLCalloutView> *)calloutView
{
    UIAccessibilityPostNotification(UIAccessibilityScreenChangedNotification, nil);
    UIAccessibilityPostNotification(UIAccessibilityLayoutChangedNotification, calloutView);
}

- (BOOL)gestureRecognizerShouldBegin:(UIGestureRecognizer *)gestureRecognizer
{
    if ([gestureRecognizer isKindOfClass:[UIPanGestureRecognizer class]])
    {
        UIPanGestureRecognizer *panGesture = (UIPanGestureRecognizer *)gestureRecognizer;
        
        if (panGesture.minimumNumberOfTouches == 2)
        {
            CGPoint west = [panGesture locationOfTouch:0 inView:panGesture.view];
            CGPoint east = [panGesture locationOfTouch:1 inView:panGesture.view];
            
            if (west.x > east.x) {
                CGPoint swap = west;
                west = east;
                east = swap;
            }
            
            CLLocationDegrees horizontalToleranceDegrees = 60.0;
            if ([self angleBetweenPoints:west east:east] > horizontalToleranceDegrees) {
                return NO;
            }
            
        }
    }
    else if (gestureRecognizer == _singleTapGestureRecognizer)
    {
        // Gesture will be recognized if it could deselect an annotation
        if(!self.selectedAnnotation)
        {
            id<MGLAnnotation>annotation = [self annotationForGestureRecognizer:(UITapGestureRecognizer*)gestureRecognizer persistingResults:NO];
            if(!annotation) {
                return NO;
            }
        }
    }
    return YES;
}

- (BOOL)gestureRecognizer:(UIGestureRecognizer *)gestureRecognizer shouldRecognizeSimultaneouslyWithGestureRecognizer:(UIGestureRecognizer *)otherGestureRecognizer
{
    NSArray *validSimultaneousGestures = @[ self.pan, self.pinch, self.rotate ];

    return ([validSimultaneousGestures containsObject:gestureRecognizer] && [validSimultaneousGestures containsObject:otherGestureRecognizer]);
}
             
- (CLLocationDegrees)angleBetweenPoints:(CGPoint)west east:(CGPoint)east
{
    CGFloat slope = (west.y - east.y) / (west.x - east.x);
                 
    CGFloat angle = atan(fabs(slope));
    CLLocationDegrees degrees = MGLDegreesFromRadians(angle);
                 
    return degrees;
}

- (void)trackGestureEvent:(NSString *)gestureID forRecognizer:(UIGestureRecognizer *)recognizer
{
    CGPoint pointInView = CGPointMake([recognizer locationInView:recognizer.view].x, [recognizer locationInView:recognizer.view].y);
    CLLocationCoordinate2D gestureCoordinate = [self convertPoint:pointInView toCoordinateFromView:recognizer.view];
    int zoom = round([self zoomLevel]);

    [MGLMapboxEvents pushEvent:MGLEventTypeMapTap withAttributes:@{
        MGLEventKeyLatitude: @(gestureCoordinate.latitude),
        MGLEventKeyLongitude: @(gestureCoordinate.longitude),
        MGLEventKeyZoomLevel: @(zoom),
        MGLEventKeyGestureID: gestureID
    }];
}

#pragma mark - Attribution -

- (void)showAttribution
{
    NSString *title = NSLocalizedStringWithDefaultValue(@"SDK_NAME", nil, nil, @"Mapbox iOS SDK", @"Action sheet title");
    UIAlertController *attributionController = [UIAlertController alertControllerWithTitle:title
                                                                                   message:nil
                                                                            preferredStyle:UIAlertControllerStyleActionSheet];
    
    NSArray *attributionInfos = [self.style attributionInfosWithFontSize:[UIFont buttonFontSize]
                                                               linkColor:nil];
    for (MGLAttributionInfo *info in attributionInfos)
    {
        NSString *title = [info.title.string mgl_titleCasedStringWithLocale:[NSLocale currentLocale]];
        UIAlertAction *action = [UIAlertAction actionWithTitle:title
                                                         style:UIAlertActionStyleDefault
                                                       handler:^(UIAlertAction * _Nonnull action) {
            NSURL *url = info.URL;
            if (url)
            {
                if (info.feedbackLink)
                {
                    MGLMapCamera *camera = self.camera;
                    url = [info feedbackURLForStyleURL:self.styleURL
                                    atCenterCoordinate:camera.centerCoordinate
                                             zoomLevel:self.zoomLevel
                                             direction:camera.heading
                                                 pitch:camera.pitch];
                }
                [[UIApplication sharedApplication] openURL:url];
            }
        }];
        [attributionController addAction:action];
    }
    
    NSString *telemetryTitle = NSLocalizedStringWithDefaultValue(@"TELEMETRY_NAME", nil, nil, @"Mapbox Telemetry", @"Action in attribution sheet");
    UIAlertAction *telemetryAction = [UIAlertAction actionWithTitle:telemetryTitle
                                                              style:UIAlertActionStyleDefault
                                                            handler:^(UIAlertAction * _Nonnull action) {
        [self presentTelemetryAlertController];
    }];
    [attributionController addAction:telemetryAction];
    
    NSString *cancelTitle = NSLocalizedStringWithDefaultValue(@"CANCEL", nil, nil, @"Cancel", @"");
    UIAlertAction *cancelAction = [UIAlertAction actionWithTitle:cancelTitle
                                                           style:UIAlertActionStyleCancel
                                                         handler:NULL];
    [attributionController addAction:cancelAction];
    
    attributionController.popoverPresentationController.sourceView = self;
    attributionController.popoverPresentationController.sourceRect = self.attributionButton.frame;
    
    UIViewController *viewController = [self.window.rootViewController mgl_topMostViewController];
    [viewController presentViewController:attributionController
                                 animated:YES
                               completion:NULL];
}

- (void)presentTelemetryAlertController
{
    NSString *title = NSLocalizedStringWithDefaultValue(@"TELEMETRY_TITLE", nil, nil, @"Make Mapbox Maps Better", @"Telemetry prompt title");
    NSString *message;
    NSString *participateTitle;
    NSString *declineTitle;
    if ([[NSUserDefaults standardUserDefaults] boolForKey:@"MGLMapboxMetricsEnabled"])
    {
        message = NSLocalizedStringWithDefaultValue(@"TELEMETRY_ENABLED_MSG", nil, nil, @"You are helping to make OpenStreetMap and Mapbox maps better by contributing anonymous usage data.", @"Telemetry prompt message");
        participateTitle = NSLocalizedStringWithDefaultValue(@"TELEMETRY_ENABLED_ON", nil, nil, @"Keep Participating", @"Telemetry prompt button");
        declineTitle = NSLocalizedStringWithDefaultValue(@"TELEMETRY_ENABLED_OFF", nil, nil, @"Stop Participating", @"Telemetry prompt button");
    }
    else
    {
        message = NSLocalizedStringWithDefaultValue(@"TELEMETRY_DISABLED_MSG", nil, nil, @"You can help make OpenStreetMap and Mapbox maps better by contributing anonymous usage data.", @"Telemetry prompt message");
        participateTitle = NSLocalizedStringWithDefaultValue(@"TELEMETRY_DISABLED_ON", nil, nil, @"Participate", @"Telemetry prompt button");
        declineTitle = NSLocalizedStringWithDefaultValue(@"TELEMETRY_DISABLED_OFF", nil, nil, @"Don’t Participate", @"Telemetry prompt button");
    }
    
    UIAlertController *alertController = [UIAlertController alertControllerWithTitle:title
                                                                             message:message
                                                                      preferredStyle:UIAlertControllerStyleAlert];
    
    NSString *moreTitle = NSLocalizedStringWithDefaultValue(@"TELEMETRY_MORE", nil, nil, @"Tell Me More", @"Telemetry prompt button");
    UIAlertAction *moreAction = [UIAlertAction actionWithTitle:moreTitle
                                                         style:UIAlertActionStyleDefault
                                                       handler:^(UIAlertAction * _Nonnull action) {
        [[UIApplication sharedApplication] openURL:
         [NSURL URLWithString:@"https://www.mapbox.com/telemetry/"]];
    }];
    [alertController addAction:moreAction];
    
    UIAlertAction *declineAction = [UIAlertAction actionWithTitle:declineTitle
                                                            style:UIAlertActionStyleDefault
                                                          handler:^(UIAlertAction * _Nonnull action) {
        [[NSUserDefaults standardUserDefaults] setBool:NO forKey:@"MGLMapboxMetricsEnabled"];
    }];
    [alertController addAction:declineAction];
    
    UIAlertAction *participateAction = [UIAlertAction actionWithTitle:participateTitle
                                                                style:UIAlertActionStyleCancel
                                                              handler:^(UIAlertAction * _Nonnull action) {
        [[NSUserDefaults standardUserDefaults] setBool:YES forKey:@"MGLMapboxMetricsEnabled"];
    }];
    [alertController addAction:participateAction];
    
    UIViewController *viewController = [self.window.rootViewController mgl_topMostViewController];
    [viewController presentViewController:alertController
                                 animated:YES
                               completion:NULL];
}

#pragma mark - Properties -

- (void)observeValueForKeyPath:(NSString *)keyPath ofObject:(id)object change:(NSDictionary *)change context:(void *)context
{
    if ([keyPath isEqualToString:@"hidden"] && object == _attributionButton)
    {
        NSNumber *hiddenNumber = change[NSKeyValueChangeNewKey];
        BOOL attributionButtonWasHidden = [hiddenNumber boolValue];
        if (attributionButtonWasHidden)
        {
            [MGLMapboxEvents ensureMetricsOptoutExists];
        }
    }
    else if ([keyPath isEqualToString:@"coordinate"] && [object conformsToProtocol:@protocol(MGLAnnotation)] && ![object isKindOfClass:[MGLMultiPoint class]])
    {
        id <MGLAnnotation> annotation = object;
        MGLAnnotationTag annotationTag = (MGLAnnotationTag)(NSUInteger)context;
        // We can get here because a subclass registered itself as an observer
        // of the coordinate key path of a non-multipoint annotation but failed
        // to handle the change. This check deters us from treating the
        // subclass’s context as an annotation tag. If the context happens to
        // match a valid annotation tag, the annotation will be unnecessarily
        // but safely updated.
        if (annotation == [self annotationWithTag:annotationTag])
        {
            const mbgl::Point<double> point = MGLPointFromLocationCoordinate2D(annotation.coordinate);

            if (annotationTag != MGLAnnotationTagNotFound) {
                MGLAnnotationContext &annotationContext = _annotationContextsByAnnotationTag.at(annotationTag);
                if (annotationContext.annotationView)
                {
                    // Redundantly move the associated annotation view outside the scope of the animation-less transaction block in -updateAnnotationViews.
                    annotationContext.annotationView.center = [self convertCoordinate:annotationContext.annotation.coordinate toPointToView:self];
                }

                MGLAnnotationImage *annotationImage = [self imageOfAnnotationWithTag:annotationTag];
                NSString *symbolName = annotationImage.styleIconIdentifier;

                // Update the annotation’s backing geometry to match the annotation model object. Any associated annotation view is also moved by side effect. However, -updateAnnotationViews disables the view’s animation actions, because it can’t distinguish between moves due to the viewport changing and moves due to the annotation’s coordinate changing.
                _mbglMap->updateAnnotation(annotationTag, mbgl::SymbolAnnotation { point, symbolName.UTF8String });
                [self updateCalloutView];
            }
        }
    }
    else if ([keyPath isEqualToString:@"coordinates"] && [object isKindOfClass:[MGLMultiPoint class]])
    {
        MGLMultiPoint *annotation = object;
        MGLAnnotationTag annotationTag = (MGLAnnotationTag)(NSUInteger)context;
        // We can get here because a subclass registered itself as an observer
        // of the coordinates key path of a multipoint annotation but failed
        // to handle the change. This check deters us from treating the
        // subclass’s context as an annotation tag. If the context happens to
        // match a valid annotation tag, the annotation will be unnecessarily
        // but safely updated.
        if (annotation == [self annotationWithTag:annotationTag])
        {
            // Update the annotation’s backing geometry to match the annotation model object.
            _mbglMap->updateAnnotation(annotationTag, [annotation annotationObjectWithDelegate:self]);
            [self updateCalloutView];
        }
    }
}

+ (NS_SET_OF(NSString *) *)keyPathsForValuesAffectingZoomEnabled
{
    return [NSSet setWithObject:@"allowsZooming"];
}

+ (NS_SET_OF(NSString *) *)keyPathsForValuesAffectingScrollEnabled
{
    return [NSSet setWithObject:@"allowsScrolling"];
}

+ (NS_SET_OF(NSString *) *)keyPathsForValuesAffectingRotateEnabled
{
    return [NSSet setWithObject:@"allowsRotating"];
}

+ (NS_SET_OF(NSString *) *)keyPathsForValuesAffectingPitchEnabled
{
    return [NSSet setWithObject:@"allowsTilting"];
}

- (MGLMapDebugMaskOptions)debugMask
{
    mbgl::MapDebugOptions options = _mbglMap->getDebug();
    MGLMapDebugMaskOptions mask = 0;
    if (options & mbgl::MapDebugOptions::TileBorders)
    {
        mask |= MGLMapDebugTileBoundariesMask;
    }
    if (options & mbgl::MapDebugOptions::ParseStatus)
    {
        mask |= MGLMapDebugTileInfoMask;
    }
    if (options & mbgl::MapDebugOptions::Timestamps)
    {
        mask |= MGLMapDebugTimestampsMask;
    }
    if (options & mbgl::MapDebugOptions::Collision)
    {
        mask |= MGLMapDebugCollisionBoxesMask;
    }
    if (options & mbgl::MapDebugOptions::Overdraw)
    {
        mask |= MGLMapDebugOverdrawVisualizationMask;
    }
    return mask;
}

- (void)setDebugMask:(MGLMapDebugMaskOptions)debugMask
{
    mbgl::MapDebugOptions options = mbgl::MapDebugOptions::NoDebug;
    if (debugMask & MGLMapDebugTileBoundariesMask)
    {
        options |= mbgl::MapDebugOptions::TileBorders;
    }
    if (debugMask & MGLMapDebugTileInfoMask)
    {
        options |= mbgl::MapDebugOptions::ParseStatus;
    }
    if (debugMask & MGLMapDebugTimestampsMask)
    {
        options |= mbgl::MapDebugOptions::Timestamps;
    }
    if (debugMask & MGLMapDebugCollisionBoxesMask)
    {
        options |= mbgl::MapDebugOptions::Collision;
    }
    if (debugMask & MGLMapDebugOverdrawVisualizationMask)
    {
        options |= mbgl::MapDebugOptions::Overdraw;
    }
    _mbglMap->setDebug(options);
}

- (void)setDebugActive:(BOOL)debugActive
{
    self.debugMask = debugActive ? (MGLMapDebugTileBoundariesMask |
                                    MGLMapDebugTileInfoMask |
                                    MGLMapDebugCollisionBoxesMask) : 0;
}

- (BOOL)isDebugActive
{
    return self.debugMask;
}

- (void)toggleDebug
{
    self.debugActive = !self.debugActive;
}

- (void)resetNorth
{
    [self resetNorthAnimated:YES];
}

- (void)resetNorthAnimated:(BOOL)animated
{
    [self setDirection:0 animated:animated];
}

- (void)resetPosition
{
    auto camera = _mbglMap->getStyle().getDefaultCamera();
    CGFloat pitch = *camera.pitch;
    CLLocationDirection heading = mbgl::util::wrap(*camera.angle, 0., 360.);
    CLLocationDistance distance = MGLAltitudeForZoomLevel(*camera.zoom, pitch, 0, self.frame.size);
    self.camera = [MGLMapCamera cameraLookingAtCenterCoordinate:MGLLocationCoordinate2DFromLatLng(*camera.center)
                                                   fromDistance:distance
                                                          pitch:pitch
                                                        heading:heading];
}

- (void)emptyMemoryCache
{
    _rendererFrontend->onLowMemory();
}

- (void)setZoomEnabled:(BOOL)zoomEnabled
{
    _zoomEnabled = zoomEnabled;
    self.pinch.enabled = zoomEnabled;
    self.doubleTap.enabled = zoomEnabled;
    self.quickZoom.enabled = zoomEnabled;
    self.twoFingerTap.enabled = zoomEnabled;
}

- (void)setScrollEnabled:(BOOL)scrollEnabled
{
    _scrollEnabled = scrollEnabled;
    self.pan.enabled = scrollEnabled;
}

- (void)setRotateEnabled:(BOOL)rotateEnabled
{
    _rotateEnabled = rotateEnabled;
    self.rotate.enabled = rotateEnabled;
}

- (void)setPitchEnabled:(BOOL)pitchEnabled
{
    _pitchEnabled = pitchEnabled;
    self.twoFingerDrag.enabled = pitchEnabled;
}

#pragma mark - Accessibility -

- (NSString *)accessibilityValue
{
    double zoomLevel = round(self.zoomLevel + 1);
    return [NSString stringWithFormat:NSLocalizedStringWithDefaultValue(@"MAP_A11Y_VALUE", nil, nil, @"Zoom %dx\n%ld annotation(s) visible", @"Map accessibility value"), (int)zoomLevel, (long)self.accessibilityAnnotationCount];
}

- (CGRect)accessibilityFrame
{
    CGRect frame = [super accessibilityFrame];
    UIViewController *viewController = self.viewControllerForLayoutGuides;
    if (viewController)
    {
        CGFloat topInset = viewController.topLayoutGuide.length;
        frame.origin.y += topInset;
        frame.size.height -= topInset + viewController.bottomLayoutGuide.length;
    }
    return frame;
}

- (UIBezierPath *)accessibilityPath
{
    UIBezierPath *path = [UIBezierPath bezierPathWithRect:self.accessibilityFrame];

    // Exclude any visible annotation callout view.
    if (self.calloutViewForSelectedAnnotation)
    {
        UIBezierPath *calloutViewPath = [UIBezierPath bezierPathWithRect:self.calloutViewForSelectedAnnotation.frame];
        [path appendPath:calloutViewPath];
    }

    return path;
}

- (NSInteger)accessibilityElementCount
{
    if (self.calloutViewForSelectedAnnotation)
    {
        return 2 /* selectedAnnotationCalloutView, mapViewProxyAccessibilityElement */;
    }
    NSInteger count = self.accessibilityAnnotationCount + 2 /* compass, attributionButton */;
    if (self.userLocationAnnotationView)
    {
        count++;
    }
    return count;
}

- (NSInteger)accessibilityAnnotationCount
{
    std::vector<MGLAnnotationTag> visibleAnnotations = [self annotationTagsInRect:self.bounds];
    return visibleAnnotations.size();
}

- (id)accessibilityElementAtIndex:(NSInteger)index
{
    if (self.calloutViewForSelectedAnnotation)
    {
        if (index == 0)
        {
            return self.calloutViewForSelectedAnnotation;
        }
        if (index == 1)
        {
            self.mapViewProxyAccessibilityElement.accessibilityFrame = self.accessibilityFrame;
            self.mapViewProxyAccessibilityElement.accessibilityPath = self.accessibilityPath;
            return self.mapViewProxyAccessibilityElement;
        }
        return nil;
    }
    std::vector<MGLAnnotationTag> visibleAnnotations = [self annotationTagsInRect:self.bounds];

    // Ornaments
    if (index == 0)
    {
        return self.compassView;
    }
    if ( ! self.userLocationAnnotationView)
    {
        index++;
    }
    else if (index == 1)
    {
        return self.userLocationAnnotationView;
    }
    if (index > 0 && (NSUInteger)index == visibleAnnotations.size() + 2 /* compass, userLocationAnnotationView */)
    {
        return self.attributionButton;
    }

    std::sort(visibleAnnotations.begin(), visibleAnnotations.end());
    CGPoint centerPoint = self.contentCenter;
    if (self.userTrackingMode != MGLUserTrackingModeNone)
    {
        centerPoint = self.userLocationAnnotationViewCenter;
    }
    CLLocationCoordinate2D currentCoordinate = [self convertPoint:centerPoint toCoordinateFromView:self];
    std::sort(visibleAnnotations.begin(), visibleAnnotations.end(), [&](const MGLAnnotationTag tagA, const MGLAnnotationTag tagB) {
        CLLocationCoordinate2D coordinateA = [[self annotationWithTag:tagA] coordinate];
        CLLocationCoordinate2D coordinateB = [[self annotationWithTag:tagB] coordinate];
        CLLocationDegrees deltaA = hypot(coordinateA.latitude - currentCoordinate.latitude,
                                         coordinateA.longitude - currentCoordinate.longitude);
        CLLocationDegrees deltaB = hypot(coordinateB.latitude - currentCoordinate.latitude,
                                         coordinateB.longitude - currentCoordinate.longitude);
        return deltaA < deltaB;
    });

    NSUInteger annotationIndex = MGLAnnotationTagNotFound;
    if (index >= 0 && (NSUInteger)(index - 2) < visibleAnnotations.size())
    {
        annotationIndex = index - 2 /* compass, userLocationAnnotationView */;
    }
    MGLAnnotationTag annotationTag = visibleAnnotations[annotationIndex];
    NSAssert(annotationTag != MGLAnnotationTagNotFound, @"Can’t get accessibility element for nonexistent or invisible annotation at index %li.", (long)index);
    NSAssert(_annotationContextsByAnnotationTag.count(annotationTag), @"Missing annotation for tag %u.", annotationTag);
    MGLAnnotationContext &annotationContext = _annotationContextsByAnnotationTag.at(annotationTag);
    id <MGLAnnotation> annotation = annotationContext.annotation;

    // Let the annotation view serve as its own accessibility element.
    MGLAnnotationView *annotationView = annotationContext.annotationView;
    if (annotationView && annotationView.superview)
    {
        return annotationView;
    }

    // Lazily create an accessibility element for the found annotation.
    if ( ! annotationContext.accessibilityElement)
    {
        annotationContext.accessibilityElement = [[MGLAnnotationAccessibilityElement alloc] initWithAccessibilityContainer:self tag:annotationTag];
    }

    // Update the accessibility element.
    MGLAnnotationImage *annotationImage = [self imageOfAnnotationWithTag:annotationTag];
    CGRect annotationFrame = [self frameOfImage:annotationImage.image centeredAtCoordinate:annotation.coordinate];
    CGPoint annotationFrameCenter = CGPointMake(CGRectGetMidX(annotationFrame), CGRectGetMidY(annotationFrame));
    CGRect minimumFrame = CGRectInset({ annotationFrameCenter, CGSizeZero },
                                      -MGLAnnotationAccessibilityElementMinimumSize.width / 2,
                                      -MGLAnnotationAccessibilityElementMinimumSize.height / 2);
    annotationFrame = CGRectUnion(annotationFrame, minimumFrame);
    CGRect screenRect = UIAccessibilityConvertFrameToScreenCoordinates(annotationFrame, self);
    annotationContext.accessibilityElement.accessibilityFrame = screenRect;
    annotationContext.accessibilityElement.accessibilityHint = NSLocalizedStringWithDefaultValue(@"ANNOTATION_A11Y_HINT", nil, nil, @"Shows more info", @"Accessibility hint");

    if ([annotation respondsToSelector:@selector(title)])
    {
        annotationContext.accessibilityElement.accessibilityLabel = annotation.title;
    }
    if ([annotation respondsToSelector:@selector(subtitle)])
    {
        annotationContext.accessibilityElement.accessibilityValue = annotation.subtitle;
    }

    return annotationContext.accessibilityElement;
}

- (NSInteger)indexOfAccessibilityElement:(id)element
{
    if (self.calloutViewForSelectedAnnotation)
    {
        return [@[self.calloutViewForSelectedAnnotation, self.mapViewProxyAccessibilityElement]
                indexOfObject:element];
    }
    if (element == self.compassView)
    {
        return 0;
    }
    if (element == self.userLocationAnnotationView)
    {
        return 1;
    }

    std::vector<MGLAnnotationTag> visibleAnnotations = [self annotationTagsInRect:self.bounds];

    MGLAnnotationTag tag = MGLAnnotationTagNotFound;
    if ([element isKindOfClass:[MGLAnnotationView class]])
    {
        id <MGLAnnotation> annotation = [(MGLAnnotationView *)element annotation];
        tag = [self annotationTagForAnnotation:annotation];
    }
    else if ([element isKindOfClass:[MGLAnnotationAccessibilityElement class]])
    {
        tag = [(MGLAnnotationAccessibilityElement *)element tag];
    }
    else if (element == self.attributionButton)
    {
        return !!self.userLocationAnnotationView + visibleAnnotations.size();
    }
    else
    {
        return NSNotFound;
    }

    std::sort(visibleAnnotations.begin(), visibleAnnotations.end());
    auto foundElement = std::find(visibleAnnotations.begin(), visibleAnnotations.end(), tag);
    if (foundElement == visibleAnnotations.end())
    {
        return NSNotFound;
    }
    return !!self.userLocationAnnotationView + std::distance(visibleAnnotations.begin(), foundElement) + 1 /* compass */;
}

- (MGLMapViewProxyAccessibilityElement *)mapViewProxyAccessibilityElement
{
    if ( ! _mapViewProxyAccessibilityElement)
    {
        _mapViewProxyAccessibilityElement = [[MGLMapViewProxyAccessibilityElement alloc] initWithAccessibilityContainer:self];
    }
    return _mapViewProxyAccessibilityElement;
}

- (void)accessibilityIncrement
{
    // Swipe up to zoom out.
    [self accessibilityScaleBy:0.5];
}

- (void)accessibilityDecrement
{
    // Swipe down to zoom in.
    [self accessibilityScaleBy:2];
}

- (void)accessibilityScaleBy:(double)scaleFactor
{
    CGPoint centerPoint = self.contentCenter;
    if (self.userTrackingMode != MGLUserTrackingModeNone)
    {
        centerPoint = self.userLocationAnnotationViewCenter;
    }
    _mbglMap->setZoom(_mbglMap->getZoom() + log2(scaleFactor), mbgl::ScreenCoordinate { centerPoint.x, centerPoint.y });
    [self unrotateIfNeededForGesture];

    UIAccessibilityPostNotification(UIAccessibilityAnnouncementNotification, self.accessibilityValue);
}

#pragma mark - Geography -

+ (NS_SET_OF(NSString *) *)keyPathsForValuesAffectingCenterCoordinate
{
    return [NSSet setWithObjects:@"latitude", @"longitude", @"camera", nil];
}

- (void)setCenterCoordinate:(CLLocationCoordinate2D)coordinate animated:(BOOL)animated
{
    [self setCenterCoordinate:coordinate zoomLevel:self.zoomLevel animated:animated];
}

- (void)setCenterCoordinate:(CLLocationCoordinate2D)centerCoordinate
{
    [self setCenterCoordinate:centerCoordinate animated:NO];
}

- (CLLocationCoordinate2D)centerCoordinate
{
    mbgl::EdgeInsets padding = MGLEdgeInsetsFromNSEdgeInsets(self.contentInset);
    return MGLLocationCoordinate2DFromLatLng(_mbglMap->getLatLng(padding));
}

- (void)setCenterCoordinate:(CLLocationCoordinate2D)centerCoordinate zoomLevel:(double)zoomLevel animated:(BOOL)animated
{
    [self setCenterCoordinate:centerCoordinate zoomLevel:zoomLevel direction:self.direction animated:animated];
}

- (void)setCenterCoordinate:(CLLocationCoordinate2D)centerCoordinate zoomLevel:(double)zoomLevel direction:(CLLocationDirection)direction animated:(BOOL)animated {
    [self setCenterCoordinate:centerCoordinate zoomLevel:zoomLevel direction:direction animated:animated completionHandler:NULL];
}

- (void)setCenterCoordinate:(CLLocationCoordinate2D)centerCoordinate zoomLevel:(double)zoomLevel direction:(CLLocationDirection)direction animated:(BOOL)animated completionHandler:(nullable void (^)(void))completion
{
    self.userTrackingMode = MGLUserTrackingModeNone;

    [self _setCenterCoordinate:centerCoordinate edgePadding:self.contentInset zoomLevel:zoomLevel direction:direction duration:animated ? MGLAnimationDuration : 0 animationTimingFunction:nil completionHandler:completion];
}

- (void)_setCenterCoordinate:(CLLocationCoordinate2D)centerCoordinate animated:(BOOL)animated {
    [self _setCenterCoordinate:centerCoordinate edgePadding:self.contentInset zoomLevel:self.zoomLevel direction:self.direction duration:animated ? MGLAnimationDuration : 0 animationTimingFunction:nil completionHandler:NULL];
}

- (void)_setCenterCoordinate:(CLLocationCoordinate2D)centerCoordinate edgePadding:(UIEdgeInsets)insets zoomLevel:(double)zoomLevel direction:(CLLocationDirection)direction duration:(NSTimeInterval)duration animationTimingFunction:(nullable CAMediaTimingFunction *)function completionHandler:(nullable void (^)(void))completion
{
    mbgl::CameraOptions cameraOptions;
    cameraOptions.center = MGLLatLngFromLocationCoordinate2D(centerCoordinate);
    cameraOptions.padding = MGLEdgeInsetsFromNSEdgeInsets(insets);
    cameraOptions.zoom = zoomLevel;
    if (direction >= 0)
    {
        cameraOptions.angle = MGLRadiansFromDegrees(-direction);
    }

    mbgl::AnimationOptions animationOptions;
    if (duration)
    {
        animationOptions.duration.emplace(MGLDurationFromTimeInterval(duration));
        animationOptions.easing.emplace(MGLUnitBezierForMediaTimingFunction(function));
    }
    if (completion)
    {
        animationOptions.transitionFinishFn = [completion]() {
            // Must run asynchronously after the transition is completely over.
            // Otherwise, a call to -setCenterCoordinate: within the completion
            // handler would reenter the completion handler’s caller.
            dispatch_async(dispatch_get_main_queue(), ^{
                completion();
            });
        };
    }
    
    MGLMapCamera *camera = [self cameraForCameraOptions:cameraOptions];
    if ([self.camera isEqualToMapCamera:camera])
    {
        if (completion)
        {
            [self animateWithDelay:duration animations:^{
                completion();
            }];
        }
        return;
    }
    
    _mbglMap->cancelTransitions();
    _mbglMap->easeTo(cameraOptions, animationOptions);
}

+ (NS_SET_OF(NSString *) *)keyPathsForValuesAffectingZoomLevel
{
    return [NSSet setWithObject:@"camera"];
}

- (double)zoomLevel
{
    return _mbglMap->getZoom();
}

- (void)setZoomLevel:(double)zoomLevel
{
    [self setZoomLevel:zoomLevel animated:NO];
}

- (void)setZoomLevel:(double)zoomLevel animated:(BOOL)animated
{
    if (zoomLevel == self.zoomLevel) return;
    _mbglMap->cancelTransitions();

    CGFloat duration = animated ? MGLAnimationDuration : 0;

    _mbglMap->setZoom(zoomLevel,
                      MGLEdgeInsetsFromNSEdgeInsets(self.contentInset),
                      MGLDurationFromTimeInterval(duration));
}

- (void)setMinimumZoomLevel:(double)minimumZoomLevel
{
}

- (double)minimumZoomLevel
{
    return _mbglMap->getMinZoom();
}

- (void)setMaximumZoomLevel:(double)maximumZoomLevel
{
    _mbglMap->setMaxZoom(maximumZoomLevel);
}

- (double)maximumZoomLevel
{
    return _mbglMap->getMaxZoom();
}

- (MGLCoordinateBounds)visibleCoordinateBounds
{
    return [self convertRect:self.bounds toCoordinateBoundsFromView:self];
}

- (void)setVisibleCoordinateBounds:(MGLCoordinateBounds)bounds
{
    [self setVisibleCoordinateBounds:bounds animated:NO];
}

- (void)setVisibleCoordinateBounds:(MGLCoordinateBounds)bounds animated:(BOOL)animated
{
    [self setVisibleCoordinateBounds:bounds edgePadding:UIEdgeInsetsZero animated:animated];
}

- (void)setVisibleCoordinateBounds:(MGLCoordinateBounds)bounds edgePadding:(UIEdgeInsets)insets animated:(BOOL)animated
{
    CLLocationCoordinate2D coordinates[] = {
        {bounds.ne.latitude, bounds.sw.longitude},
        bounds.sw,
        {bounds.sw.latitude, bounds.ne.longitude},
        bounds.ne,
    };
    [self setVisibleCoordinates:coordinates
                          count:sizeof(coordinates) / sizeof(coordinates[0])
                    edgePadding:insets
                       animated:animated];
}

- (void)setVisibleCoordinateBounds:(MGLCoordinateBounds)bounds edgePadding:(UIEdgeInsets)insets direction:(CLLocationDirection)direction animated:(BOOL)animated
{
    CLLocationCoordinate2D coordinates[] = {
        {bounds.ne.latitude, bounds.sw.longitude},
        bounds.sw,
        {bounds.sw.latitude, bounds.ne.longitude},
        bounds.ne,
    };
    [self setVisibleCoordinates:coordinates
                          count:sizeof(coordinates) / sizeof(coordinates[0])
                    edgePadding:insets
                      direction:direction
                       animated:animated];
}

- (void)setVisibleCoordinates:(const CLLocationCoordinate2D *)coordinates count:(NSUInteger)count edgePadding:(UIEdgeInsets)insets animated:(BOOL)animated
{
    [self setVisibleCoordinates:coordinates count:count edgePadding:insets direction:self.direction animated:animated];
}

- (void)setVisibleCoordinates:(const CLLocationCoordinate2D *)coordinates count:(NSUInteger)count edgePadding:(UIEdgeInsets)insets direction:(CLLocationDirection)direction animated:(BOOL)animated
{
    [self setVisibleCoordinates:coordinates count:count edgePadding:insets direction:direction duration:animated ? MGLAnimationDuration : 0 animationTimingFunction:nil];
}

- (void)setVisibleCoordinates:(const CLLocationCoordinate2D *)coordinates count:(NSUInteger)count edgePadding:(UIEdgeInsets)insets direction:(CLLocationDirection)direction duration:(NSTimeInterval)duration animationTimingFunction:(nullable CAMediaTimingFunction *)function {
    [self setVisibleCoordinates:coordinates count:count edgePadding:insets direction:direction duration:duration animationTimingFunction:function completionHandler:NULL];
}

- (void)setVisibleCoordinates:(const CLLocationCoordinate2D *)coordinates count:(NSUInteger)count edgePadding:(UIEdgeInsets)insets direction:(CLLocationDirection)direction duration:(NSTimeInterval)duration animationTimingFunction:(nullable CAMediaTimingFunction *)function completionHandler:(nullable void (^)(void))completion
{
    self.userTrackingMode = MGLUserTrackingModeNone;
    [self _setVisibleCoordinates:coordinates count:count edgePadding:insets direction:direction duration:duration animationTimingFunction:function completionHandler:completion];
}

- (void)_setVisibleCoordinates:(const CLLocationCoordinate2D *)coordinates count:(NSUInteger)count edgePadding:(UIEdgeInsets)insets direction:(CLLocationDirection)direction duration:(NSTimeInterval)duration animationTimingFunction:(nullable CAMediaTimingFunction *)function completionHandler:(nullable void (^)(void))completion
{
    mbgl::EdgeInsets padding = MGLEdgeInsetsFromNSEdgeInsets(insets);
    padding += MGLEdgeInsetsFromNSEdgeInsets(self.contentInset);
    std::vector<mbgl::LatLng> latLngs;
    latLngs.reserve(count);
    for (NSUInteger i = 0; i < count; i++)
    {
        latLngs.push_back({coordinates[i].latitude, coordinates[i].longitude});
    }

    mbgl::CameraOptions cameraOptions = _mbglMap->cameraForLatLngs(latLngs, padding);
    if (direction >= 0)
    {
        cameraOptions.angle = MGLRadiansFromDegrees(-direction);
    }

    mbgl::AnimationOptions animationOptions;
    if (duration > 0)
    {
        animationOptions.duration.emplace(MGLDurationFromTimeInterval(duration));
        animationOptions.easing.emplace(MGLUnitBezierForMediaTimingFunction(function));
    }
    if (completion)
    {
        animationOptions.transitionFinishFn = [completion]() {
            dispatch_async(dispatch_get_main_queue(), ^{
                completion();
            });
        };
    }
    
    MGLMapCamera *camera = [self cameraForCameraOptions:cameraOptions];
    if ([self.camera isEqualToMapCamera:camera])
    {
        if (completion)
        {
            [self animateWithDelay:duration animations:^{
                completion();
            }];
        }
        return;
    }
    
    [self willChangeValueForKey:@"visibleCoordinateBounds"];
    _mbglMap->cancelTransitions();
    _mbglMap->easeTo(cameraOptions, animationOptions);
    [self didChangeValueForKey:@"visibleCoordinateBounds"];
}

+ (NS_SET_OF(NSString *) *)keyPathsForValuesAffectingDirection
{
    return [NSSet setWithObject:@"camera"];
}

- (CLLocationDirection)direction
{
    return mbgl::util::wrap(_mbglMap->getBearing(), 0., 360.);
}

- (void)setDirection:(CLLocationDirection)direction animated:(BOOL)animated
{
    if ( ! animated && ! self.rotationAllowed) return;

    if (self.userTrackingMode == MGLUserTrackingModeFollowWithHeading)
    {
        self.userTrackingMode = MGLUserTrackingModeFollow;
    }

    [self _setDirection:direction animated:animated];
}

- (void)_setDirection:(CLLocationDirection)direction animated:(BOOL)animated
{
    if (direction == self.direction) return;
    _mbglMap->cancelTransitions();

    CGFloat duration = animated ? MGLAnimationDuration : 0;

    if (self.userTrackingMode == MGLUserTrackingModeNone)
    {
        _mbglMap->setBearing(direction,
                             MGLEdgeInsetsFromNSEdgeInsets(self.contentInset),
                             MGLDurationFromTimeInterval(duration));
    }
    else
    {
        CGPoint centerPoint = self.userLocationAnnotationViewCenter;
        _mbglMap->setBearing(direction, mbgl::ScreenCoordinate { centerPoint.x, centerPoint.y },
                             MGLDurationFromTimeInterval(duration));
    }
}

- (void)setDirection:(CLLocationDirection)direction
{
    [self setDirection:direction animated:NO];
}

+ (NS_SET_OF(NSString *) *)keyPathsForValuesAffectingPitch
{
    return [NSSet setWithObject:@"camera"];
}

+ (NS_SET_OF(NSString *) *)keyPathsForValuesAffectingCamera
{
    return [NSSet setWithObjects:@"longitude", @"latitude", @"centerCoordinate", @"zoomLevel", @"direction", nil];
}

- (MGLMapCamera *)camera
{
    mbgl::EdgeInsets padding = MGLEdgeInsetsFromNSEdgeInsets(self.contentInset);
    return [self cameraForCameraOptions:_mbglMap->getCameraOptions(padding)];
}

- (void)setCamera:(MGLMapCamera *)camera
{
    [self setCamera:camera animated:NO];
}

- (void)setCamera:(MGLMapCamera *)camera animated:(BOOL)animated
{
    [self setCamera:camera withDuration:animated ? MGLAnimationDuration : 0 animationTimingFunction:nil];
}

- (void)setCamera:(MGLMapCamera *)camera withDuration:(NSTimeInterval)duration animationTimingFunction:(nullable CAMediaTimingFunction *)function
{
    [self setCamera:camera withDuration:duration animationTimingFunction:function completionHandler:NULL];
}

- (void)setCamera:(MGLMapCamera *)camera withDuration:(NSTimeInterval)duration animationTimingFunction:(nullable CAMediaTimingFunction *)function completionHandler:(nullable void (^)(void))completion
{
    [self setCamera:camera withDuration:duration animationTimingFunction:function edgePadding:self.contentInset completionHandler:completion];
}

- (void)setCamera:(MGLMapCamera *)camera withDuration:(NSTimeInterval)duration animationTimingFunction:(nullable CAMediaTimingFunction *)function edgePadding:(UIEdgeInsets)edgePadding completionHandler:(nullable void (^)(void))completion {
    mbgl::AnimationOptions animationOptions;
    if (duration > 0)
    {
        animationOptions.duration.emplace(MGLDurationFromTimeInterval(duration));
        animationOptions.easing.emplace(MGLUnitBezierForMediaTimingFunction(function));
    }
    if (completion)
    {
        animationOptions.transitionFinishFn = [completion]() {
            dispatch_async(dispatch_get_main_queue(), ^{
                completion();
            });
        };
    }
    
    if ([self.camera isEqualToMapCamera:camera])
    {
        if (completion)
        {
            [self animateWithDelay:duration animations:^{
                completion();
            }];
        }
        return;
    }

    [self willChangeValueForKey:@"camera"];
    _mbglMap->cancelTransitions();
    mbgl::CameraOptions cameraOptions = [self cameraOptionsObjectForAnimatingToCamera:camera edgePadding:edgePadding];
    _mbglMap->easeTo(cameraOptions, animationOptions);
    [self didChangeValueForKey:@"camera"];
}

- (void)flyToCamera:(MGLMapCamera *)camera completionHandler:(nullable void (^)(void))completion
{
    [self flyToCamera:camera withDuration:-1 completionHandler:completion];
}

- (void)flyToCamera:(MGLMapCamera *)camera withDuration:(NSTimeInterval)duration completionHandler:(nullable void (^)(void))completion
{
    [self flyToCamera:camera withDuration:duration peakAltitude:-1 completionHandler:completion];
}

- (void)flyToCamera:(MGLMapCamera *)camera withDuration:(NSTimeInterval)duration peakAltitude:(CLLocationDistance)peakAltitude completionHandler:(nullable void (^)(void))completion
{
    [self _flyToCamera:camera edgePadding:self.contentInset withDuration:duration peakAltitude:peakAltitude completionHandler:completion];
}

- (void)_flyToCamera:(MGLMapCamera *)camera edgePadding:(UIEdgeInsets)insets withDuration:(NSTimeInterval)duration peakAltitude:(CLLocationDistance)peakAltitude completionHandler:(nullable void (^)(void))completion
{
    mbgl::AnimationOptions animationOptions;
    if (duration >= 0)
    {
        animationOptions.duration = MGLDurationFromTimeInterval(duration);
    }
    if (peakAltitude >= 0)
    {
        CLLocationDegrees peakLatitude = (self.centerCoordinate.latitude + camera.centerCoordinate.latitude) / 2;
        CLLocationDegrees peakPitch = (self.camera.pitch + camera.pitch) / 2;
        animationOptions.minZoom = MGLZoomLevelForAltitude(peakAltitude, peakPitch,
                                                           peakLatitude, self.frame.size);
    }
    if (completion)
    {
        animationOptions.transitionFinishFn = [completion]() {
            dispatch_async(dispatch_get_main_queue(), ^{
                completion();
            });
        };
    }
    
    if ([self.camera isEqualToMapCamera:camera])
    {
        if (completion)
        {
            [self animateWithDelay:duration animations:^{
                completion();
            }];
        }
        return;
    }

    [self willChangeValueForKey:@"camera"];
    _mbglMap->cancelTransitions();
    mbgl::CameraOptions cameraOptions = [self cameraOptionsObjectForAnimatingToCamera:camera edgePadding:insets];
    _mbglMap->flyTo(cameraOptions, animationOptions);
    [self didChangeValueForKey:@"camera"];
}

- (MGLMapCamera *)cameraThatFitsCoordinateBounds:(MGLCoordinateBounds)bounds
{
    return [self cameraThatFitsCoordinateBounds:bounds edgePadding:UIEdgeInsetsZero];
}

- (MGLMapCamera *)cameraThatFitsCoordinateBounds:(MGLCoordinateBounds)bounds edgePadding:(UIEdgeInsets)insets
{
    mbgl::EdgeInsets padding = MGLEdgeInsetsFromNSEdgeInsets(insets);
    padding += MGLEdgeInsetsFromNSEdgeInsets(self.contentInset);
    mbgl::CameraOptions cameraOptions = _mbglMap->cameraForLatLngBounds(MGLLatLngBoundsFromCoordinateBounds(bounds), padding);
    return [self cameraForCameraOptions:cameraOptions];
}

- (MGLMapCamera *)cameraForCameraOptions:(const mbgl::CameraOptions &)cameraOptions
{
    CLLocationCoordinate2D centerCoordinate = MGLLocationCoordinate2DFromLatLng(cameraOptions.center ? *cameraOptions.center : _mbglMap->getLatLng());
    double zoomLevel = cameraOptions.zoom ? *cameraOptions.zoom : self.zoomLevel;
    CLLocationDirection direction = cameraOptions.angle ? mbgl::util::wrap(-MGLDegreesFromRadians(*cameraOptions.angle), 0., 360.) : self.direction;
    CGFloat pitch = cameraOptions.pitch ? MGLDegreesFromRadians(*cameraOptions.pitch) : _mbglMap->getPitch();
    CLLocationDistance altitude = MGLAltitudeForZoomLevel(zoomLevel, pitch, centerCoordinate.latitude, self.frame.size);
    return [MGLMapCamera cameraLookingAtCenterCoordinate:centerCoordinate fromDistance:altitude pitch:pitch heading:direction];
}

/// Returns a CameraOptions object that specifies parameters for animating to
/// the given camera.
- (mbgl::CameraOptions)cameraOptionsObjectForAnimatingToCamera:(MGLMapCamera *)camera edgePadding:(UIEdgeInsets)insets
{
    mbgl::CameraOptions options;
    if (CLLocationCoordinate2DIsValid(camera.centerCoordinate))
    {
        options.center = MGLLatLngFromLocationCoordinate2D(camera.centerCoordinate);
    }
    options.padding = MGLEdgeInsetsFromNSEdgeInsets(insets);
    options.zoom = MGLZoomLevelForAltitude(camera.altitude, camera.pitch,
                                           camera.centerCoordinate.latitude,
                                           self.frame.size);
    if (camera.heading >= 0)
    {
        options.angle = MGLRadiansFromDegrees(-camera.heading);
    }
    if (camera.pitch >= 0)
    {
        options.pitch = MGLRadiansFromDegrees(camera.pitch);
    }
    return options;
}

- (CLLocationCoordinate2D)convertPoint:(CGPoint)point toCoordinateFromView:(nullable UIView *)view
{
    return MGLLocationCoordinate2DFromLatLng([self convertPoint:point toLatLngFromView:view]);
}

/// Converts a point in the view’s coordinate system to a geographic coordinate.
- (mbgl::LatLng)convertPoint:(CGPoint)point toLatLngFromView:(nullable UIView *)view
{
    CGPoint convertedPoint = [self convertPoint:point fromView:view];
    return _mbglMap->latLngForPixel(mbgl::ScreenCoordinate(convertedPoint.x, convertedPoint.y)).wrapped();
}

- (CGPoint)convertCoordinate:(CLLocationCoordinate2D)coordinate toPointToView:(nullable UIView *)view
{
    if ( ! CLLocationCoordinate2DIsValid(coordinate))
    {
        return CGPointMake(NAN, NAN);
    }
    return [self convertLatLng:MGLLatLngFromLocationCoordinate2D(coordinate) toPointToView:view];
}

/// Converts a geographic coordinate to a point in the view’s coordinate system.
- (CGPoint)convertLatLng:(mbgl::LatLng)latLng toPointToView:(nullable UIView *)view
{
    mbgl::ScreenCoordinate pixel = _mbglMap->pixelForLatLng(latLng);
    return [self convertPoint:CGPointMake(pixel.x, pixel.y) toView:view];
}

- (MGLCoordinateBounds)convertRect:(CGRect)rect toCoordinateBoundsFromView:(nullable UIView *)view
{
    return MGLCoordinateBoundsFromLatLngBounds([self convertRect:rect toLatLngBoundsFromView:view]);
}

- (CGRect)convertCoordinateBounds:(MGLCoordinateBounds)bounds toRectToView:(nullable UIView *)view
{
    if ( ! CLLocationCoordinate2DIsValid(bounds.sw) || ! CLLocationCoordinate2DIsValid(bounds.ne))
    {
        return CGRectNull;
    }
    return [self convertLatLngBounds:MGLLatLngBoundsFromCoordinateBounds(bounds) toRectToView:view];
}

/// Converts a geographic bounding box to a rectangle in the view’s coordinate
/// system.
- (CGRect)convertLatLngBounds:(mbgl::LatLngBounds)bounds toRectToView:(nullable UIView *)view {
    CGRect rect = { [self convertLatLng:bounds.southwest() toPointToView:view], CGSizeZero };
    rect = MGLExtendRect(rect, [self convertLatLng:bounds.northeast() toPointToView:view]);
    return rect;
}

/// Converts a rectangle in the given view’s coordinate system to a geographic
/// bounding box.
- (mbgl::LatLngBounds)convertRect:(CGRect)rect toLatLngBoundsFromView:(nullable UIView *)view
{
    mbgl::LatLngBounds bounds = mbgl::LatLngBounds::empty();
    bounds.extend([self convertPoint:rect.origin toLatLngFromView:view]);
    bounds.extend([self convertPoint:{ CGRectGetMaxX(rect), CGRectGetMinY(rect) } toLatLngFromView:view]);
    bounds.extend([self convertPoint:{ CGRectGetMaxX(rect), CGRectGetMaxY(rect) } toLatLngFromView:view]);
    bounds.extend([self convertPoint:{ CGRectGetMinX(rect), CGRectGetMaxY(rect) } toLatLngFromView:view]);

    // The world is wrapping if a point just outside the bounds is also within
    // the rect.
    mbgl::LatLng outsideLatLng;
    if (bounds.west() > -180)
    {
        outsideLatLng = {
            (bounds.south() + bounds.north()) / 2,
            bounds.west() - 1,
        };
    }
    else if (bounds.east() < 180)
    {
        outsideLatLng = {
            (bounds.south() + bounds.north()) / 2,
            bounds.east() + 1,
        };
    }

    // If the world is wrapping, extend the bounds to cover all longitudes.
    if (CGRectContainsPoint(rect, [self convertLatLng:outsideLatLng toPointToView:view]))
    {
        bounds.extend(mbgl::LatLng(bounds.south(), -180));
        bounds.extend(mbgl::LatLng(bounds.south(),  180));
    }

    return bounds;
}

- (CLLocationDistance)metersPerPointAtLatitude:(CLLocationDegrees)latitude
{
    return mbgl::Projection::getMetersPerPixelAtLatitude(latitude, self.zoomLevel);
}

- (CLLocationDistance)metersPerPixelAtLatitude:(CLLocationDegrees)latitude
{
    return [self metersPerPointAtLatitude:latitude];
}

#pragma mark - Styling -

- (NS_ARRAY_OF(NSURL *) *)bundledStyleURLs
{
    if ( ! _bundledStyleURLs)
    {
        _bundledStyleURLs = [NSMutableArray array];
        for (NSUInteger i = 0; i < mbgl::util::default_styles::numOrderedStyles; i++)
        {
            NSURL *styleURL = [NSURL URLWithString:@(mbgl::util::default_styles::orderedStyles[i].url)];
            [_bundledStyleURLs addObject:styleURL];
        }
    }

    return [NSArray arrayWithArray:_bundledStyleURLs];
}

- (nullable NSString *)styleID
{
    [NSException raise:@"Method unavailable" format:
     @"%s has been replaced by -[MGLMapView styleURL].",
     __PRETTY_FUNCTION__];
    return nil;
}

- (void)setStyleID:(nullable NSString *)styleID
{
    [NSException raise:@"Method unavailable" format:
     @"%s has been replaced by -[MGLMapView setStyleURL:].\n\n"
     @"If you previously set this style ID in a storyboard inspectable, select the MGLMapView in Interface Builder and delete the “styleID” entry from the User Defined Runtime Attributes section of the Identity inspector. "
     @"Then go to the Attributes inspector and enter “mapbox://styles/%@” into the “Style URL” field.",
     __PRETTY_FUNCTION__, styleID];
}

- (NS_ARRAY_OF(NSString *) *)styleClasses
{
    return [self.style styleClasses];
}

- (void)setStyleClasses:(NS_ARRAY_OF(NSString *) *)appliedClasses
{
    [self setStyleClasses:appliedClasses transitionDuration:0];
}

- (void)setStyleClasses:(NS_ARRAY_OF(NSString *) *)appliedClasses transitionDuration:(NSTimeInterval)transitionDuration
{
    [self.style setStyleClasses:appliedClasses transitionDuration:transitionDuration];
}

- (BOOL)hasStyleClass:(NSString *)styleClass
{
    return [self.style hasStyleClass:styleClass];
}

- (void)addStyleClass:(NSString *)styleClass
{
    [self.style addStyleClass:styleClass];
}

- (void)removeStyleClass:(NSString *)styleClass
{
    [self.style removeStyleClass:styleClass];
}

#pragma mark - Annotations -

- (nullable NS_ARRAY_OF(id <MGLAnnotation>) *)annotations
{
    if (_annotationContextsByAnnotationTag.empty())
    {
        return nil;
    }

    // Map all the annotation tags to the annotations themselves.
    std::vector<id <MGLAnnotation>> annotations;
    std::transform(_annotationContextsByAnnotationTag.begin(),
                   _annotationContextsByAnnotationTag.end(),
                   std::back_inserter(annotations),
                   ^ id <MGLAnnotation> (const std::pair<MGLAnnotationTag, MGLAnnotationContext> &pair)
    {
        return pair.second.annotation;
    });

    annotations.erase(std::remove_if(annotations.begin(), annotations.end(),
                                     [](const id <MGLAnnotation> annotation) { return annotation == nullptr; }),
                      annotations.end());

    return [NSArray arrayWithObjects:&annotations[0] count:annotations.size()];
}

- (nullable NS_ARRAY_OF(id <MGLAnnotation>) *)visibleAnnotations
{
    return [self visibleAnnotationsInRect:self.bounds];
}

- (nullable NS_ARRAY_OF(id <MGLAnnotation>) *)visibleAnnotationsInRect:(CGRect)rect
{
    if (_annotationContextsByAnnotationTag.empty())
    {
        return nil;
    }

    std::vector<MGLAnnotationTag> annotationTags = [self annotationTagsInRect:rect];
    if (annotationTags.size())
    {
        NSMutableArray *annotations = [NSMutableArray arrayWithCapacity:annotationTags.size()];

        for (auto const& annotationTag: annotationTags)
        {
            if (!_annotationContextsByAnnotationTag.count(annotationTag) ||
                annotationTag == MGLAnnotationTagNotFound)
            {
                continue;
            }

            MGLAnnotationContext annotationContext = _annotationContextsByAnnotationTag.at(annotationTag);
            NSAssert(annotationContext.annotation, @"Missing annotation for tag %u.", annotationTag);
            if (annotationContext.annotation)
            {
                [annotations addObject:annotationContext.annotation];
            }
        }

        return [annotations copy];
    }

    return nil;
}

/// Returns the annotation assigned the given tag. Cheap.
- (id <MGLAnnotation>)annotationWithTag:(MGLAnnotationTag)tag
{
    if ( ! _annotationContextsByAnnotationTag.count(tag) ||
        tag == MGLAnnotationTagNotFound) {
        return nil;
    }

    MGLAnnotationContext &annotationContext = _annotationContextsByAnnotationTag.at(tag);
    return annotationContext.annotation;
}

/// Returns the annotation tag assigned to the given annotation.
- (MGLAnnotationTag)annotationTagForAnnotation:(id <MGLAnnotation>)annotation
{
    if ( ! annotation || annotation == self.userLocation
        || _annotationTagsByAnnotation.count(annotation) == 0)
    {
        return MGLAnnotationTagNotFound;
    }

    return  _annotationTagsByAnnotation.at(annotation);
}

- (void)addAnnotation:(id <MGLAnnotation>)annotation
{
    if ( ! annotation) return;

    // The core bulk add API is efficient with respect to indexing and
    // screen refreshes, thus we should defer to it even for individual adds.
    //
    [self addAnnotations:@[ annotation ]];
}

- (void)addAnnotations:(NS_ARRAY_OF(id <MGLAnnotation>) *)annotations
{
    if ( ! annotations) return;
    [self willChangeValueForKey:@"annotations"];

    NSMutableDictionary *annotationImagesForAnnotation = [NSMutableDictionary dictionary];
    NSMutableDictionary *annotationViewsForAnnotation = [NSMutableDictionary dictionary];

    BOOL delegateImplementsViewForAnnotation = [self.delegate respondsToSelector:@selector(mapView:viewForAnnotation:)];
    BOOL delegateImplementsImageForPoint = [self.delegate respondsToSelector:@selector(mapView:imageForAnnotation:)];

    NSMutableArray *newAnnotationViews = [[NSMutableArray alloc] initWithCapacity:annotations.count];

    for (id <MGLAnnotation> annotation in annotations)
    {
        NSAssert([annotation conformsToProtocol:@protocol(MGLAnnotation)], @"annotation should conform to MGLAnnotation");

        // adding the same annotation object twice is a no-op
        if (_annotationTagsByAnnotation.count(annotation) != 0)
        {
            continue;
        }

        if ([annotation isKindOfClass:[MGLMultiPoint class]])
        {
            // The polyline or polygon knows how to style itself (with the map view’s help).
            MGLMultiPoint *multiPoint = (MGLMultiPoint *)annotation;
            if (!multiPoint.pointCount) {
                continue;
            }

            _isChangingAnnotationLayers = YES;
            MGLAnnotationTag annotationTag = _mbglMap->addAnnotation([multiPoint annotationObjectWithDelegate:self]);
            MGLAnnotationContext context;
            context.annotation = annotation;
            _annotationContextsByAnnotationTag[annotationTag] = context;
            _annotationTagsByAnnotation[annotation] = annotationTag;

            [(NSObject *)annotation addObserver:self forKeyPath:@"coordinates" options:0 context:(void *)(NSUInteger)annotationTag];
        }
        else if ( ! [annotation isKindOfClass:[MGLMultiPolyline class]]
                 && ![annotation isKindOfClass:[MGLMultiPolygon class]]
                 && ![annotation isKindOfClass:[MGLShapeCollection class]]
                 && ![annotation isKindOfClass:[MGLPointCollection class]])
        {
            MGLAnnotationView *annotationView;
            NSString *symbolName;
            NSValue *annotationValue = [NSValue valueWithNonretainedObject:annotation];

            if (delegateImplementsViewForAnnotation)
            {
                annotationView = [self annotationViewForAnnotation:annotation];
                if (annotationView)
                {
                    annotationViewsForAnnotation[annotationValue] = annotationView;
                    annotationView.annotation = annotation;
                    annotationView.center = [self convertCoordinate:annotation.coordinate toPointToView:self];
                    [newAnnotationViews addObject:annotationView];

                    MGLAnnotationImage *annotationImage = self.invisibleAnnotationImage;
                    symbolName = annotationImage.styleIconIdentifier;
                    annotationImagesForAnnotation[annotationValue] = annotationImage;
                    if ( ! self.annotationImagesByIdentifier[annotationImage.reuseIdentifier])
                    {
                        [self installAnnotationImage:annotationImage];
                    }
                }
            }

            if ( ! annotationView) {
                MGLAnnotationImage *annotationImage;

                if (delegateImplementsImageForPoint)
                {
                    annotationImage = [self.delegate mapView:self imageForAnnotation:annotation];
                }
                if ( ! annotationImage)
                {
                    annotationImage = [self dequeueReusableAnnotationImageWithIdentifier:MGLDefaultStyleMarkerSymbolName];
                }
                if ( ! annotationImage)
                {
                    annotationImage = self.defaultAnnotationImage;
                }

                symbolName = annotationImage.styleIconIdentifier;

                if ( ! symbolName)
                {
                    symbolName = [MGLAnnotationSpritePrefix stringByAppendingString:annotationImage.reuseIdentifier];
                    annotationImage.styleIconIdentifier = symbolName;
                }
                if ( ! self.annotationImagesByIdentifier[annotationImage.reuseIdentifier])
                {
                    [self installAnnotationImage:annotationImage];
                }

                annotationImagesForAnnotation[annotationValue] = annotationImage;
            }

            MGLAnnotationTag annotationTag = _mbglMap->addAnnotation(mbgl::SymbolAnnotation {
                MGLPointFromLocationCoordinate2D(annotation.coordinate),
                symbolName.UTF8String
            });

            MGLAnnotationContext context;
            context.annotation = annotation;
            MGLAnnotationImage *annotationImage = annotationImagesForAnnotation[annotationValue];
            context.imageReuseIdentifier = annotationImage.reuseIdentifier;

            if (annotationView) {
                context.annotationView = annotationView;
                context.viewReuseIdentifier = annotationView.reuseIdentifier;
            }

            _annotationTagsByAnnotation[annotation] = annotationTag;
            _annotationContextsByAnnotationTag[annotationTag] = context;

            if ([annotation isKindOfClass:[NSObject class]]) {
                NSAssert(![annotation isKindOfClass:[MGLMultiPoint class]], @"Point annotation should not be MGLMultiPoint.");
                [(NSObject *)annotation addObserver:self forKeyPath:@"coordinate" options:0 context:(void *)(NSUInteger)annotationTag];
            }
        }
    }

    [self updateAnnotationContainerViewWithAnnotationViews:newAnnotationViews];

    [self didChangeValueForKey:@"annotations"];
    if (_isChangingAnnotationLayers)
    {
        [self.style willChangeValueForKey:@"layers"];
    }

    if ([self.delegate respondsToSelector:@selector(mapView:didAddAnnotationViews:)])
    {
        [self.delegate mapView:self didAddAnnotationViews:newAnnotationViews];
    }

    UIAccessibilityPostNotification(UIAccessibilityLayoutChangedNotification, nil);
}

- (void)updateAnnotationContainerViewWithAnnotationViews:(NS_ARRAY_OF(MGLAnnotationView *) *)annotationViews
{
    if (annotationViews.count == 0) return;

    MGLAnnotationContainerView *newAnnotationContainerView;
    if (self.annotationContainerView)
    {
        // reload any previously added views
        newAnnotationContainerView = [MGLAnnotationContainerView annotationContainerViewWithAnnotationContainerView:self.annotationContainerView];
        [self.annotationContainerView removeFromSuperview];
    }
    else
    {
        newAnnotationContainerView = [[MGLAnnotationContainerView alloc] initWithFrame:self.bounds];
    }
    newAnnotationContainerView.autoresizingMask = UIViewAutoresizingFlexibleWidth | UIViewAutoresizingFlexibleHeight;
    newAnnotationContainerView.contentMode = UIViewContentModeCenter;
    [newAnnotationContainerView addSubviews:annotationViews];
    [_glView insertSubview:newAnnotationContainerView atIndex:0];
    self.annotationContainerView = newAnnotationContainerView;
}

/// Initialize and return a default annotation image that depicts a round pin
/// rising from the center, with a shadow slightly below center. The alignment
/// rect therefore excludes the bottom half.
- (MGLAnnotationImage *)defaultAnnotationImage
{
    UIImage *image = [MGLMapView resourceImageNamed:MGLDefaultStyleMarkerSymbolName];
    image = [image imageWithAlignmentRectInsets:
             UIEdgeInsetsMake(0, 0, image.size.height / 2, 0)];
    MGLAnnotationImage *annotationImage = [MGLAnnotationImage annotationImageWithImage:image
                                                                       reuseIdentifier:MGLDefaultStyleMarkerSymbolName];
    annotationImage.styleIconIdentifier = [MGLAnnotationSpritePrefix stringByAppendingString:annotationImage.reuseIdentifier];
    return annotationImage;
}

- (MGLAnnotationImage *)invisibleAnnotationImage
{
    MGLAnnotationImage *annotationImage = [self dequeueReusableAnnotationImageWithIdentifier:MGLInvisibleStyleMarkerSymbolName];

    if (!annotationImage)
    {
        UIGraphicsBeginImageContext(CGSizeMake(1, 1));
        UIImage *image = UIGraphicsGetImageFromCurrentImageContext();
        UIGraphicsEndImageContext();
        annotationImage = [MGLAnnotationImage annotationImageWithImage:image
                                                                           reuseIdentifier:MGLInvisibleStyleMarkerSymbolName];
        annotationImage.styleIconIdentifier = [MGLAnnotationSpritePrefix stringByAppendingString:annotationImage.reuseIdentifier];
    }

    return annotationImage;
}

- (MGLAnnotationView *)annotationViewForAnnotation:(id<MGLAnnotation>)annotation
{
    MGLAnnotationView *annotationView = [self.delegate mapView:self viewForAnnotation:annotation];

    if (annotationView)
    {
        // Make sure that the annotation views are selected/deselected correctly because
        // annotations are not dismissed when they move out of the visible bounds
        BOOL isViewForSelectedAnnotation = self.selectedAnnotation == annotation;
        [annotationView setSelected:isViewForSelectedAnnotation];

        annotationView.annotation = annotation;
        annotationView.mapView = self;
        CGRect bounds = UIEdgeInsetsInsetRect({ CGPointZero, annotationView.frame.size }, annotationView.alignmentRectInsets);

        _largestAnnotationViewSize = CGSizeMake(MAX(_largestAnnotationViewSize.width, CGRectGetWidth(bounds)),
                                                MAX(_largestAnnotationViewSize.height, CGRectGetHeight(bounds)));

        _unionedAnnotationRepresentationSize = CGSizeMake(MAX(_unionedAnnotationRepresentationSize.width, _largestAnnotationViewSize.width),
                                                          MAX(_unionedAnnotationRepresentationSize.height, _largestAnnotationViewSize.height));
    }

    return annotationView;
}

- (nullable MGLAnnotationView *)viewForAnnotation:(id<MGLAnnotation>)annotation
{
    if (annotation == self.userLocation)
    {
        return self.userLocationAnnotationView;
    }
    MGLAnnotationTag annotationTag = [self annotationTagForAnnotation:annotation];
    if (annotationTag == MGLAnnotationTagNotFound) {
        return nil;
    }
    MGLAnnotationContext &annotationContext = _annotationContextsByAnnotationTag.at(annotationTag);
    return annotationContext.annotationView;
}

- (double)alphaForShapeAnnotation:(MGLShape *)annotation
{
    if (_delegateHasAlphasForShapeAnnotations)
    {
        return [self.delegate mapView:self alphaForShapeAnnotation:annotation];
    }
    return 1.0;
}

- (mbgl::Color)strokeColorForShapeAnnotation:(MGLShape *)annotation
{
    UIColor *color = (_delegateHasStrokeColorsForShapeAnnotations
                      ? [self.delegate mapView:self strokeColorForShapeAnnotation:annotation]
                      : self.tintColor);
    return color.mgl_color;
}

- (mbgl::Color)fillColorForPolygonAnnotation:(MGLPolygon *)annotation
{
    UIColor *color = (_delegateHasFillColorsForShapeAnnotations
                      ? [self.delegate mapView:self fillColorForPolygonAnnotation:annotation]
                      : self.tintColor);
    return color.mgl_color;
}

- (CGFloat)lineWidthForPolylineAnnotation:(MGLPolyline *)annotation
{
    if (_delegateHasLineWidthsForShapeAnnotations)
    {
        return [self.delegate mapView:self lineWidthForPolylineAnnotation:(MGLPolyline *)annotation];
    }
    return 3.0;
}

- (void)installAnnotationImage:(MGLAnnotationImage *)annotationImage
{
    NSString *iconIdentifier = annotationImage.styleIconIdentifier;
    self.annotationImagesByIdentifier[annotationImage.reuseIdentifier] = annotationImage;
    annotationImage.delegate = self;

    // add sprite
    _mbglMap->addAnnotationImage([annotationImage.image mgl_styleImageWithIdentifier:iconIdentifier]);

    // Create a slop area with a “radius” equal in size to the annotation
    // image’s alignment rect, allowing the eventual tap to be on any point
    // within this image. Union this slop area with any existing slop areas.
    CGRect bounds = UIEdgeInsetsInsetRect({ CGPointZero, annotationImage.image.size },
                                          annotationImage.image.alignmentRectInsets);
    _unionedAnnotationRepresentationSize = CGSizeMake(MAX(_unionedAnnotationRepresentationSize.width, bounds.size.width),
                                                      MAX(_unionedAnnotationRepresentationSize.height, bounds.size.height));
}

- (void)removeAnnotation:(id <MGLAnnotation>)annotation
{
    if ( ! annotation) return;

    // The core bulk deletion API is efficient with respect to indexing
    // and screen refreshes, thus we should defer to it even for
    // individual deletes.
    //
    [self removeAnnotations:@[ annotation ]];
}

- (void)removeAnnotations:(NS_ARRAY_OF(id <MGLAnnotation>) *)annotations
{
    if ( ! annotations) return;

    [self willChangeValueForKey:@"annotations"];

    for (id <MGLAnnotation> annotation in annotations)
    {
        NSAssert([annotation conformsToProtocol:@protocol(MGLAnnotation)], @"annotation should conform to MGLAnnotation");

        MGLAnnotationTag annotationTag = [self annotationTagForAnnotation:annotation];
        if (annotationTag == MGLAnnotationTagNotFound)
        {
            continue;
        }

        MGLAnnotationContext &annotationContext = _annotationContextsByAnnotationTag.at(annotationTag);
        MGLAnnotationView *annotationView = annotationContext.annotationView;

        if (annotationContext.viewReuseIdentifier)
        {
            NSMutableArray *annotationViewReuseQueue = [self annotationViewReuseQueueForIdentifier:annotationContext.viewReuseIdentifier];
            if (![annotationViewReuseQueue containsObject:annotationView])
            {
                [annotationViewReuseQueue removeObject:annotationView];
            }
        }

        annotationView.annotation = nil;
        [annotationView removeFromSuperview];
        [self.annotationContainerView.annotationViews removeObject:annotationView];

        if (annotationTag == _selectedAnnotationTag)
        {
            [self deselectAnnotation:annotation animated:NO];
        }

        _annotationContextsByAnnotationTag.erase(annotationTag);
        _annotationTagsByAnnotation.erase(annotation);

        if ([annotation isKindOfClass:[NSObject class]] && ![annotation isKindOfClass:[MGLMultiPoint class]])
        {
            [(NSObject *)annotation removeObserver:self forKeyPath:@"coordinate" context:(void *)(NSUInteger)annotationTag];
        }
        else if ([annotation isKindOfClass:[MGLMultiPoint class]])
        {
            [(NSObject *)annotation removeObserver:self forKeyPath:@"coordinates" context:(void *)(NSUInteger)annotationTag];
        }

        _isChangingAnnotationLayers = YES;
        _mbglMap->removeAnnotation(annotationTag);
    }

    [self didChangeValueForKey:@"annotations"];
    UIAccessibilityPostNotification(UIAccessibilityLayoutChangedNotification, nil);
    if (_isChangingAnnotationLayers)
    {
        [self.style willChangeValueForKey:@"layers"];
    }
}

- (nonnull NS_ARRAY_OF(id <MGLOverlay>) *)overlays
{
    if (self.annotations == nil) { return @[]; }

    NS_MUTABLE_ARRAY_OF(id <MGLOverlay>) *mutableOverlays = [NSMutableArray array];

    [self.annotations enumerateObjectsUsingBlock:^(id<MGLAnnotation>  _Nonnull annotation, NSUInteger idx, BOOL * _Nonnull stop) {
        if ([annotation conformsToProtocol:@protocol(MGLOverlay)])
        {
            [mutableOverlays addObject:(id<MGLOverlay>)annotation];
        }
    }];

    return [NSArray arrayWithArray:mutableOverlays];
}

- (void)addOverlay:(id <MGLOverlay>)overlay
{
    [self addOverlays:@[ overlay ]];
}

- (void)addOverlays:(NS_ARRAY_OF(id <MGLOverlay>) *)overlays
{
#if DEBUG
    for (id <MGLOverlay> overlay in overlays)
    {
        NSAssert([overlay conformsToProtocol:@protocol(MGLOverlay)], @"overlay should conform to MGLOverlay");
    }
#endif

    [self addAnnotations:overlays];
}

- (void)removeOverlay:(id <MGLOverlay>)overlay
{
    [self removeOverlays:@[ overlay ]];
}

- (void)removeOverlays:(NS_ARRAY_OF(id <MGLOverlay>) *)overlays
{
#if DEBUG
    for (id <MGLOverlay> overlay in overlays)
    {
        NSAssert([overlay conformsToProtocol:@protocol(MGLOverlay)], @"overlay should conform to MGLOverlay");
    }
#endif

    [self removeAnnotations:overlays];
}

- (nullable MGLAnnotationImage *)dequeueReusableAnnotationImageWithIdentifier:(NSString *)identifier
{
    return self.annotationImagesByIdentifier[identifier];
}

- (nullable MGLAnnotationView *)dequeueReusableAnnotationViewWithIdentifier:(NSString *)identifier
{
    NSMutableArray *annotationViewReuseQueue = [self annotationViewReuseQueueForIdentifier:identifier];
    MGLAnnotationView *reusableView = annotationViewReuseQueue.firstObject;
    [reusableView prepareForReuse];
    [annotationViewReuseQueue removeObject:reusableView];

    return reusableView;
}

/**
    Returns the tag of the annotation at the given point in the view.

    This is more involved than it sounds: if multiple point annotations overlap
    near the point, this method cycles through them so that each of them is
    accessible to the user at some point.

    @param persist True to remember the cycleable set of annotations, so that a
        different annotation is returned the next time this method is called
        with the same point. Setting this parameter to false is useful for
        asking “what if?”
 */
- (MGLAnnotationTag)annotationTagAtPoint:(CGPoint)point persistingResults:(BOOL)persist
{
    // Look for any annotation near the tap. An annotation is “near” if the
    // distance between its center and the tap is less than the maximum height
    // or width of an installed annotation image or annotation view.
    CGRect queryRect = CGRectInset({ point, CGSizeZero },
                                   -_unionedAnnotationRepresentationSize.width,
                                   -_unionedAnnotationRepresentationSize.height);
    queryRect = CGRectInset(queryRect, -MGLAnnotationImagePaddingForHitTest,
                            -MGLAnnotationImagePaddingForHitTest);
    std::vector<MGLAnnotationTag> nearbyAnnotations = [self annotationTagsInRect:queryRect];

    if (nearbyAnnotations.size())
    {
        // Assume that the user is fat-fingering an annotation.
        CGRect hitRect = CGRectInset({ point, CGSizeZero },
                                     -MGLAnnotationImagePaddingForHitTest,
                                     -MGLAnnotationImagePaddingForHitTest);

        // Filter out any annotation whose image or view is unselectable or for which
        // hit testing fails.
        auto end = std::remove_if(nearbyAnnotations.begin(), nearbyAnnotations.end(),
                                  [&](const MGLAnnotationTag annotationTag)
        {
            id <MGLAnnotation> annotation = [self annotationWithTag:annotationTag];
            NSAssert(annotation, @"Unknown annotation found nearby tap");
            if ( ! annotation)
            {
                return true;
            }

            MGLAnnotationContext annotationContext = _annotationContextsByAnnotationTag.at(annotationTag);
            CGRect annotationRect;

            MGLAnnotationView *annotationView = annotationContext.annotationView;
            if (annotationView)
            {
                if ( ! annotationView.enabled)
                {
                    return true;
                }

                CGPoint calloutAnchorPoint = [self convertCoordinate:annotation.coordinate toPointToView:self];
                CGRect frame = CGRectInset({ calloutAnchorPoint, CGSizeZero }, -CGRectGetWidth(annotationView.frame) / 2, -CGRectGetHeight(annotationView.frame) / 2);
                annotationRect = UIEdgeInsetsInsetRect(frame, annotationView.alignmentRectInsets);
            }
            else
            {
                MGLAnnotationImage *annotationImage = [self imageOfAnnotationWithTag:annotationTag];
                if ( ! annotationImage.enabled)
                {
                    return true;
                }

                MGLAnnotationImage *fallbackAnnotationImage = [self dequeueReusableAnnotationImageWithIdentifier:MGLDefaultStyleMarkerSymbolName];
                UIImage *fallbackImage = fallbackAnnotationImage.image;

                annotationRect = [self frameOfImage:annotationImage.image ?: fallbackImage centeredAtCoordinate:annotation.coordinate];
            }

            // Filter out the annotation if the fattened finger didn’t land
            // within the image’s alignment rect.
            return !!!CGRectIntersectsRect(annotationRect, hitRect);
        });

        nearbyAnnotations.resize(std::distance(nearbyAnnotations.begin(), end));
    }

    MGLAnnotationTag hitAnnotationTag = MGLAnnotationTagNotFound;
    if (nearbyAnnotations.size())
    {
        // The annotation tags need to be stable in order to compare them with
        // the remembered tags.
        std::sort(nearbyAnnotations.begin(), nearbyAnnotations.end());

        if (nearbyAnnotations == _annotationsNearbyLastTap)
        {
            // The first selection in the cycle should be the one nearest to the
            // tap.
            CLLocationCoordinate2D currentCoordinate = [self convertPoint:point toCoordinateFromView:self];
            std::sort(nearbyAnnotations.begin(), nearbyAnnotations.end(), [&](const MGLAnnotationTag tagA, const MGLAnnotationTag tagB) {
                CLLocationCoordinate2D coordinateA = [[self annotationWithTag:tagA] coordinate];
                CLLocationCoordinate2D coordinateB = [[self annotationWithTag:tagB] coordinate];
                CLLocationDegrees deltaA = hypot(coordinateA.latitude - currentCoordinate.latitude,
                                                 coordinateA.longitude - currentCoordinate.longitude);
                CLLocationDegrees deltaB = hypot(coordinateB.latitude - currentCoordinate.latitude,
                                                 coordinateB.longitude - currentCoordinate.longitude);
                return deltaA < deltaB;
            });

            // The last time we persisted a set of annotations, we had the same
            // set of annotations as we do now. Cycle through them.
            if (_selectedAnnotationTag == MGLAnnotationTagNotFound
                || _selectedAnnotationTag == _annotationsNearbyLastTap.back())
            {
                // Either no annotation is selected or the last annotation in
                // the set was selected. Wrap around to the first annotation in
                // the set.
                hitAnnotationTag = _annotationsNearbyLastTap.front();
            }
            else
            {
                auto result = std::find(_annotationsNearbyLastTap.begin(),
                                        _annotationsNearbyLastTap.end(),
                                        _selectedAnnotationTag);
                if (result == _annotationsNearbyLastTap.end())
                {
                    // An annotation from this set hasn’t been selected before.
                    // Select the first (nearest) one.
                    hitAnnotationTag = _annotationsNearbyLastTap.front();
                }
                else
                {
                    // Step to the next annotation in the set.
                    auto distance = std::distance(_annotationsNearbyLastTap.begin(), result);
                    hitAnnotationTag = _annotationsNearbyLastTap[distance + 1];
                }
            }
        }
        else
        {
            // Remember the nearby annotations for the next time this method is
            // called.
            if (persist)
            {
                _annotationsNearbyLastTap = nearbyAnnotations;
            }

            // Choose the first nearby annotation.
            if (nearbyAnnotations.size())
            {
                hitAnnotationTag = nearbyAnnotations.front();
            }
        }
    }

    return hitAnnotationTag;
}

/// Returns the tags of the annotations coincident with the given rectangle.
- (std::vector<MGLAnnotationTag>)annotationTagsInRect:(CGRect)rect
{
    return _rendererFrontend->getRenderer()->queryPointAnnotations({
        { CGRectGetMinX(rect), CGRectGetMinY(rect) },
        { CGRectGetMaxX(rect), CGRectGetMaxY(rect) },
    });
}

- (id <MGLAnnotation>)selectedAnnotation
{
    if (_userLocationAnnotationIsSelected)
    {
        return self.userLocation;
    }

    if ( ! _annotationContextsByAnnotationTag.count(_selectedAnnotationTag) ||
        _selectedAnnotationTag == MGLAnnotationTagNotFound) {
        return nil;
    }

    MGLAnnotationContext &annotationContext = _annotationContextsByAnnotationTag.at(_selectedAnnotationTag);
    return annotationContext.annotation;
}

- (void)setSelectedAnnotation:(id <MGLAnnotation>)annotation
{
    [self willChangeValueForKey:@"selectedAnnotations"];
    _selectedAnnotationTag = [self annotationTagForAnnotation:annotation];
    _userLocationAnnotationIsSelected = annotation && annotation == self.userLocation;
    [self didChangeValueForKey:@"selectedAnnotations"];
}

- (NS_ARRAY_OF(id <MGLAnnotation>) *)selectedAnnotations
{
    id <MGLAnnotation> selectedAnnotation = self.selectedAnnotation;
    return (selectedAnnotation ? @[ selectedAnnotation ] : @[]);
}

- (void)setSelectedAnnotations:(NS_ARRAY_OF(id <MGLAnnotation>) *)selectedAnnotations
{
    if ( ! selectedAnnotations.count) return;

    id <MGLAnnotation> firstAnnotation = selectedAnnotations[0];

    NSAssert([firstAnnotation conformsToProtocol:@protocol(MGLAnnotation)], @"annotation should conform to MGLAnnotation");

    if ([firstAnnotation isKindOfClass:[MGLMultiPoint class]]) return;

    // Select the annotation if it’s visible.
    if (MGLCoordinateInCoordinateBounds(firstAnnotation.coordinate, self.visibleCoordinateBounds))
    {
        [self selectAnnotation:firstAnnotation animated:NO];
    }
}

- (void)selectAnnotation:(id <MGLAnnotation>)annotation animated:(BOOL)animated
{
    if ( ! annotation) return;

    if ([annotation isKindOfClass:[MGLMultiPoint class]]) return;

    if (annotation == self.selectedAnnotation) return;

    if (annotation != self.userLocation)
    {
        self.userTrackingMode = MGLUserTrackingModeNone;
    }

    [self deselectAnnotation:self.selectedAnnotation animated:NO];

    // Add the annotation to the map if it hasn’t been added yet.
    MGLAnnotationTag annotationTag = [self annotationTagForAnnotation:annotation];
    if (annotationTag == MGLAnnotationTagNotFound && annotation != self.userLocation)
    {
        [self addAnnotation:annotation];
        annotationTag = [self annotationTagForAnnotation:annotation];
        if (annotationTag == MGLAnnotationTagNotFound) return;
    }

    // By default attempt to use the GL annotation image frame as the positioning rect.
    CGRect positioningRect = [self positioningRectForCalloutForAnnotationWithTag:annotationTag];

    MGLAnnotationView *annotationView = nil;

    if (annotation != self.userLocation)
        if (annotationTag != MGLAnnotationTagNotFound) {
            MGLAnnotationContext &annotationContext = _annotationContextsByAnnotationTag.at(annotationTag);
            annotationView = annotationContext.annotationView;
            if (annotationView && annotationView.enabled) {
            {
                // Annotations represented by views use the view frame as the positioning rect.
                positioningRect = annotationView.frame;
                [annotationView.superview bringSubviewToFront:annotationView];
                [annotationView setSelected:YES animated:animated];
            }
        }
    }

     // The client can request that any annotation be selected (even ones that are offscreen).
     // The annotation can’t be selected if no part of it is hittable.
    if ( ! CGRectIntersectsRect(positioningRect, self.bounds) && annotation != self.userLocation)
    {
        return;
    }

    self.selectedAnnotation = annotation;

    if ([annotation respondsToSelector:@selector(title)] &&
        annotation.title &&
        [self.delegate respondsToSelector:@selector(mapView:annotationCanShowCallout:)] &&
        [self.delegate mapView:self annotationCanShowCallout:annotation])
    {
        // build the callout
        UIView <MGLCalloutView> *calloutView;
        if ([self.delegate respondsToSelector:@selector(mapView:calloutViewForAnnotation:)])
        {
            id providedCalloutView = [self.delegate mapView:self calloutViewForAnnotation:annotation];
            if (providedCalloutView) {
                if (![providedCalloutView isKindOfClass:[UIView class]]) {
                    [NSException raise:NSInvalidArgumentException format:@"Callout view must be a kind of UIView"];
                }
                NSAssert([providedCalloutView conformsToProtocol:@protocol(MGLCalloutView)], @"callout view must conform to MGLCalloutView");
                calloutView = providedCalloutView;
            }
        }
        if (!calloutView)
        {
            calloutView = [self calloutViewForAnnotation:annotation];
        }
        self.calloutViewForSelectedAnnotation = calloutView;

        if (_userLocationAnnotationIsSelected)
        {
            positioningRect = [self.userLocationAnnotationView.layer.presentationLayer frame];

            CGRect implicitAnnotationFrame = [self.userLocationAnnotationView.layer.presentationLayer frame];
            CGRect explicitAnnotationFrame = self.userLocationAnnotationView.frame;
            _initialImplicitCalloutViewOffset = CGPointMake(CGRectGetMinX(explicitAnnotationFrame) - CGRectGetMinX(implicitAnnotationFrame),
                                                            CGRectGetMinY(explicitAnnotationFrame) - CGRectGetMinY(implicitAnnotationFrame));
        }

        // consult delegate for left and/or right accessory views
        if ([self.delegate respondsToSelector:@selector(mapView:leftCalloutAccessoryViewForAnnotation:)])
        {
            calloutView.leftAccessoryView = [self.delegate mapView:self leftCalloutAccessoryViewForAnnotation:annotation];

            if ([calloutView.leftAccessoryView isKindOfClass:[UIControl class]])
            {
                UITapGestureRecognizer *calloutAccessoryTap = [[UITapGestureRecognizer alloc] initWithTarget:self
                                                                  action:@selector(handleCalloutAccessoryTapGesture:)];

                [calloutView.leftAccessoryView addGestureRecognizer:calloutAccessoryTap];
            }
        }

        if ([self.delegate respondsToSelector:@selector(mapView:rightCalloutAccessoryViewForAnnotation:)])
        {
            calloutView.rightAccessoryView = [self.delegate mapView:self rightCalloutAccessoryViewForAnnotation:annotation];

            if ([calloutView.rightAccessoryView isKindOfClass:[UIControl class]])
            {
                UITapGestureRecognizer *calloutAccessoryTap = [[UITapGestureRecognizer alloc] initWithTarget:self
                                                                  action:@selector(handleCalloutAccessoryTapGesture:)];

                [calloutView.rightAccessoryView addGestureRecognizer:calloutAccessoryTap];
            }
        }

        // set annotation delegate to handle taps on the callout view
        calloutView.delegate = self;

        // present popup
        [calloutView presentCalloutFromRect:positioningRect
                                     inView:self.glView
                          constrainedToView:self.glView
                                   animated:animated];
    }

    // notify delegate
    if ([self.delegate respondsToSelector:@selector(mapView:didSelectAnnotation:)])
    {
        [self.delegate mapView:self didSelectAnnotation:annotation];
    }

    if (annotationView && [self.delegate respondsToSelector:@selector(mapView:didSelectAnnotationView:)])
    {
        [self.delegate mapView:self didSelectAnnotationView:annotationView];
    }
}

- (MGLCompactCalloutView *)calloutViewForAnnotation:(id <MGLAnnotation>)annotation
{
    MGLCompactCalloutView *calloutView = [MGLCompactCalloutView platformCalloutView];
    calloutView.representedObject = annotation;
    calloutView.tintColor = self.tintColor;

    return calloutView;
}

/// Returns the rectangle that represents the annotation image of the annotation
/// with the given tag. This rectangle is fitted to the image’s alignment rect
/// and is appropriate for positioning a popover.
- (CGRect)positioningRectForCalloutForAnnotationWithTag:(MGLAnnotationTag)annotationTag
{
    id <MGLAnnotation> annotation = [self annotationWithTag:annotationTag];
    if ( ! annotation)
    {
        return CGRectZero;
    }
    UIImage *image = [self imageOfAnnotationWithTag:annotationTag].image;
    if ( ! image)
    {
        image = [self dequeueReusableAnnotationImageWithIdentifier:MGLDefaultStyleMarkerSymbolName].image;
    }
    if ( ! image)
    {
        return CGRectZero;
    }

    CGRect positioningRect = [self frameOfImage:image centeredAtCoordinate:annotation.coordinate];
    positioningRect.origin.x -= 0.5;

    return CGRectInset(positioningRect, -MGLAnnotationImagePaddingForCallout,
                       -MGLAnnotationImagePaddingForCallout);
}

/// Returns the rectangle relative to the viewport that represents the given
/// image centered at the given coordinate.
- (CGRect)frameOfImage:(UIImage *)image centeredAtCoordinate:(CLLocationCoordinate2D)coordinate
{
    CGPoint calloutAnchorPoint = [self convertCoordinate:coordinate toPointToView:self];
    CGRect frame = CGRectInset({ calloutAnchorPoint, CGSizeZero }, -image.size.width / 2, -image.size.height / 2);
    return UIEdgeInsetsInsetRect(frame, image.alignmentRectInsets);
}

/// Returns the annotation image assigned to the annotation with the given tag.
- (MGLAnnotationImage *)imageOfAnnotationWithTag:(MGLAnnotationTag)annotationTag
{
    if (annotationTag == MGLAnnotationTagNotFound
        || _annotationContextsByAnnotationTag.count(annotationTag) == 0)
    {
        return nil;
    }

    NSString *customSymbol = _annotationContextsByAnnotationTag.at(annotationTag).imageReuseIdentifier;
    NSString *symbolName = customSymbol.length ? customSymbol : MGLDefaultStyleMarkerSymbolName;

    return [self dequeueReusableAnnotationImageWithIdentifier:symbolName];
}

- (void)deselectAnnotation:(id <MGLAnnotation>)annotation animated:(BOOL)animated
{
    if ( ! annotation) return;

    if (self.selectedAnnotation == annotation)
    {
        // dismiss popup
        [self.calloutViewForSelectedAnnotation dismissCalloutAnimated:animated];

        // deselect annotation view
        MGLAnnotationView *annotationView = nil;
        MGLAnnotationTag annotationTag = [self annotationTagForAnnotation:annotation];

        if (annotationTag != MGLAnnotationTagNotFound)
        {
            MGLAnnotationContext &annotationContext = _annotationContextsByAnnotationTag.at(annotationTag);
            annotationView = annotationContext.annotationView;
            [annotationView setSelected:NO animated:animated];
        }

        // clean up
        self.calloutViewForSelectedAnnotation = nil;
        self.selectedAnnotation = nil;

        // notify delegate
        if ([self.delegate respondsToSelector:@selector(mapView:didDeselectAnnotation:)])
        {
            [self.delegate mapView:self didDeselectAnnotation:annotation];
        }

        if (annotationView && [self.delegate respondsToSelector:@selector(mapView:didDeselectAnnotationView:)])
        {
            [self.delegate mapView:self didDeselectAnnotationView:annotationView];
        }
    }
}

- (void)calloutViewWillAppear:(UIView <MGLCalloutView> *)calloutView
{
    if (_userLocationAnnotationIsSelected ||
        CGPointEqualToPoint(_initialImplicitCalloutViewOffset, CGPointZero))
    {
        return;
    }

    // The user location callout view initially points to the user location
    // annotation’s implicit (visual) frame, which is offset from the
    // annotation’s explicit frame. Now the callout view needs to rendezvous
    // with the explicit frame. Then,
    // -updateUserLocationAnnotationViewAnimatedWithDuration: will take over the
    // next time an updated location arrives.
    [UIView animateWithDuration:_userLocationAnimationCompletionDate.timeIntervalSinceNow
                          delay:0
                        options:(UIViewAnimationOptionCurveLinear |
                                 UIViewAnimationOptionAllowUserInteraction |
                                 UIViewAnimationOptionBeginFromCurrentState)
                     animations:^
     {
         calloutView.frame = CGRectOffset(calloutView.frame,
                                          _initialImplicitCalloutViewOffset.x,
                                          _initialImplicitCalloutViewOffset.y);
         _initialImplicitCalloutViewOffset = CGPointZero;
     }
                     completion:NULL];
}

- (void)showAnnotations:(NS_ARRAY_OF(id <MGLAnnotation>) *)annotations animated:(BOOL)animated
{
    CGFloat maximumPadding = 100;
    CGFloat yPadding = (self.frame.size.height / 5 <= maximumPadding) ? (self.frame.size.height / 5) : maximumPadding;
    CGFloat xPadding = (self.frame.size.width / 5 <= maximumPadding) ? (self.frame.size.width / 5) : maximumPadding;

    UIEdgeInsets edgeInsets = UIEdgeInsetsMake(yPadding, xPadding, yPadding, xPadding);

    [self showAnnotations:annotations edgePadding:edgeInsets animated:animated];
}

- (void)showAnnotations:(NS_ARRAY_OF(id <MGLAnnotation>) *)annotations edgePadding:(UIEdgeInsets)insets animated:(BOOL)animated
{
    if ( ! annotations || ! annotations.count) return;

    mbgl::LatLngBounds bounds = mbgl::LatLngBounds::empty();

    for (id <MGLAnnotation> annotation in annotations)
    {
        if ([annotation conformsToProtocol:@protocol(MGLOverlay)])
        {
            bounds.extend(MGLLatLngBoundsFromCoordinateBounds(((id <MGLOverlay>)annotation).overlayBounds));
        }
        else
        {
            bounds.extend(MGLLatLngFromLocationCoordinate2D(annotation.coordinate));
        }
    }

    [self setVisibleCoordinateBounds:MGLCoordinateBoundsFromLatLngBounds(bounds)
                         edgePadding:insets
                            animated:animated];
}

#pragma mark Annotation Image Delegate

- (void)annotationImageNeedsRedisplay:(MGLAnnotationImage *)annotationImage
{
    NSString *reuseIdentifier = annotationImage.reuseIdentifier;
    NSString *iconIdentifier = annotationImage.styleIconIdentifier;
    NSString *fallbackReuseIdentifier = MGLDefaultStyleMarkerSymbolName;
    NSString *fallbackIconIdentifier = [MGLAnnotationSpritePrefix stringByAppendingString:fallbackReuseIdentifier];

    // Remove the old icon from the style.
    if ( ! [iconIdentifier isEqualToString:fallbackIconIdentifier]) {
        _mbglMap->removeAnnotationImage(iconIdentifier.UTF8String);
    }

    if (annotationImage.image)
    {
        // Add the new icon to the style.
        NSString *updatedIconIdentifier = [MGLAnnotationSpritePrefix stringByAppendingString:annotationImage.reuseIdentifier];
        annotationImage.styleIconIdentifier = updatedIconIdentifier;
        [self installAnnotationImage:annotationImage];

        if ([iconIdentifier isEqualToString:fallbackIconIdentifier])
        {
            // Update any annotations associated with the annotation image.
            [self applyIconIdentifier:updatedIconIdentifier toAnnotationsWithImageReuseIdentifier:reuseIdentifier];
        }
    }
    else
    {
        // Add the default icon to the style if necessary.
        annotationImage.styleIconIdentifier = fallbackIconIdentifier;
        if ( ! [self dequeueReusableAnnotationImageWithIdentifier:MGLDefaultStyleMarkerSymbolName])
        {
            [self installAnnotationImage:self.defaultAnnotationImage];
        }

        // Update any annotations associated with the annotation image.
        [self applyIconIdentifier:fallbackIconIdentifier toAnnotationsWithImageReuseIdentifier:reuseIdentifier];
    }
}

- (void)applyIconIdentifier:(NSString *)iconIdentifier toAnnotationsWithImageReuseIdentifier:(NSString *)reuseIdentifier
{
    for (auto &pair : _annotationContextsByAnnotationTag)
    {
        if ([pair.second.imageReuseIdentifier isEqualToString:reuseIdentifier])
        {
            const mbgl::Point<double> point = MGLPointFromLocationCoordinate2D(pair.second.annotation.coordinate);
            _mbglMap->updateAnnotation(pair.first, mbgl::SymbolAnnotation { point, iconIdentifier.UTF8String ?: "" });
        }
    }
}

#pragma mark - User Location -

- (void)validateLocationServices
{
    BOOL shouldEnableLocationServices = self.showsUserLocation && !self.dormant;

    if (shouldEnableLocationServices && ! self.locationManager)
    {
        self.locationManager = [[CLLocationManager alloc] init];

        if ([CLLocationManager authorizationStatus] == kCLAuthorizationStatusNotDetermined)
        {
            BOOL requiresWhenInUseUsageDescription = [NSProcessInfo.processInfo isOperatingSystemAtLeastVersion:(NSOperatingSystemVersion){11,0,0}];
            BOOL hasWhenInUseUsageDescription = !![[NSBundle mainBundle] objectForInfoDictionaryKey:@"NSLocationWhenInUseUsageDescription"];
            BOOL hasAlwaysUsageDescription;
            if (requiresWhenInUseUsageDescription)
            {
                hasAlwaysUsageDescription = !![[NSBundle mainBundle] objectForInfoDictionaryKey:@"NSLocationAlwaysAndWhenInUseUsageDescription"] && hasWhenInUseUsageDescription;
            }
            else
            {
                hasAlwaysUsageDescription = !![[NSBundle mainBundle] objectForInfoDictionaryKey:@"NSLocationAlwaysUsageDescription"];
            }

            if (hasAlwaysUsageDescription)
            {
                [self.locationManager requestAlwaysAuthorization];
            }
            else if (hasWhenInUseUsageDescription)
            {
                [self.locationManager requestWhenInUseAuthorization];
            }
            else
            {
                NSString *suggestedUsageKeys = requiresWhenInUseUsageDescription ?
                    @"NSLocationWhenInUseUsageDescription and (optionally) NSLocationAlwaysAndWhenInUseUsageDescription" :
                    @"NSLocationWhenInUseUsageDescription and/or NSLocationAlwaysUsageDescription";
                [NSException raise:@"Missing Location Services usage description" format:@"This app must have a value for %@ in its Info.plist.", suggestedUsageKeys];
            }
        }

        self.locationManager.delegate = self;
        [self.locationManager startUpdatingLocation];

        [self validateUserHeadingUpdating];
    }
    else if ( ! shouldEnableLocationServices && self.locationManager)
    {
        [self.locationManager stopUpdatingLocation];
        [self.locationManager stopUpdatingHeading];
        self.locationManager.delegate = nil;
        self.locationManager = nil;
    }
}

- (void)setShowsUserLocation:(BOOL)showsUserLocation
{
    if (showsUserLocation == _showsUserLocation || _isTargetingInterfaceBuilder) return;

    _showsUserLocation = showsUserLocation;

    if (showsUserLocation)
    {
        if ([self.delegate respondsToSelector:@selector(mapViewWillStartLocatingUser:)])
        {
            [self.delegate mapViewWillStartLocatingUser:self];
        }

        self.userLocation = [[MGLUserLocation alloc] initWithMapView:self];

        MGLUserLocationAnnotationView *userLocationAnnotationView;

        if ([self.delegate respondsToSelector:@selector(mapView:viewForAnnotation:)])
        {
            userLocationAnnotationView = (MGLUserLocationAnnotationView *)[self.delegate mapView:self viewForAnnotation:self.userLocation];
            if (userLocationAnnotationView && ! [userLocationAnnotationView isKindOfClass:MGLUserLocationAnnotationView.class])
            {
                static dispatch_once_t onceToken;
                dispatch_once(&onceToken, ^{
                    NSLog(@"Ignoring user location annotation view with type %@. User location annotation view must be a kind of MGLUserLocationAnnotationView. This warning is only shown once and will become an error in a future version.", NSStringFromClass(userLocationAnnotationView.class));
                });

                userLocationAnnotationView = nil;
            }
        }

        self.userLocationAnnotationView = userLocationAnnotationView ?: [[MGLFaux3DUserLocationAnnotationView alloc] init];
        self.userLocationAnnotationView.mapView = self;
        self.userLocationAnnotationView.userLocation = self.userLocation;

        self.userLocationAnnotationView.autoresizingMask = (UIViewAutoresizingFlexibleLeftMargin | UIViewAutoresizingFlexibleRightMargin |
                                                            UIViewAutoresizingFlexibleTopMargin | UIViewAutoresizingFlexibleBottomMargin);

        [self validateLocationServices];
    }
    else
    {
        [self validateLocationServices];

        if ([self.delegate respondsToSelector:@selector(mapViewDidStopLocatingUser:)])
        {
            [self.delegate mapViewDidStopLocatingUser:self];
        }

        [self setUserTrackingMode:MGLUserTrackingModeNone animated:YES];

        [self.userLocationAnnotationView removeFromSuperview];
        self.userLocationAnnotationView = nil;
    }
}

- (void)setUserLocationAnnotationView:(MGLUserLocationAnnotationView *)newAnnotationView
{
    if ( ! [newAnnotationView isEqual:_userLocationAnnotationView])
    {
        _userLocationAnnotationView = newAnnotationView;
        [self updateUserLocationAnnotationView];
    }
}

+ (NS_SET_OF(NSString *) *)keyPathsForValuesAffectingUserLocation
{
    return [NSSet setWithObject:@"userLocationAnnotationView"];
}

- (BOOL)isUserLocationVisible
{
    if (self.userLocationAnnotationView)
    {
        CGPoint locationPoint = [self convertCoordinate:self.userLocation.coordinate toPointToView:self];

        CGRect locationRect = CGRectMake(locationPoint.x - self.userLocation.location.horizontalAccuracy,
                                         locationPoint.y - self.userLocation.location.horizontalAccuracy,
                                         self.userLocation.location.horizontalAccuracy * 2,
                                         self.userLocation.location.horizontalAccuracy * 2);

        return CGRectIntersectsRect([self bounds], locationRect);
    }

    return NO;
}

- (void)setUserTrackingMode:(MGLUserTrackingMode)mode
{
    [self setUserTrackingMode:mode animated:YES];
}

- (void)setUserTrackingMode:(MGLUserTrackingMode)mode animated:(BOOL)animated
{
    if (mode == _userTrackingMode) return;

    if ((mode == MGLUserTrackingModeFollowWithHeading || mode == MGLUserTrackingModeFollowWithCourse) &&
        ! CLLocationCoordinate2DIsValid(self.userLocation.coordinate))
    {
        mode = MGLUserTrackingModeNone;
    }

    MGLUserTrackingMode oldMode = _userTrackingMode;
    [self willChangeValueForKey:@"userTrackingMode"];
    _userTrackingMode = mode;
    [self didChangeValueForKey:@"userTrackingMode"];

    switch (_userTrackingMode)
    {
        case MGLUserTrackingModeNone:
        {
            self.userTrackingState = MGLUserTrackingStatePossible;

            // Immediately update the annotation view; other cases update inside
            // the locationManager:didUpdateLocations: method.
            [self updateUserLocationAnnotationView];

            break;
        }
        case MGLUserTrackingModeFollow:
        case MGLUserTrackingModeFollowWithCourse:
        {
            self.userTrackingState = animated ? MGLUserTrackingStatePossible : MGLUserTrackingStateChanged;
            self.showsUserLocation = YES;

            break;
        }
        case MGLUserTrackingModeFollowWithHeading:
        {
            if (oldMode == MGLUserTrackingModeNone)
            {
                self.userTrackingState = animated ? MGLUserTrackingStatePossible : MGLUserTrackingStateChanged;
            }

            self.showsUserLocation = YES;

            if (self.zoomLevel < self.currentMinimumZoom)
            {
                [self setZoomLevel:self.currentMinimumZoom animated:YES];
            }

            break;
        }
    }

    if (_userTrackingMode != MGLUserTrackingModeNone)
    {
        CLLocation *location = self.userLocation.location;
        if (location && self.userLocationAnnotationView)
        {
            [self locationManager:self.locationManager didUpdateLocations:@[location] animated:animated];
        }
    }

    [self validateUserHeadingUpdating];

    if ([self.delegate respondsToSelector:@selector(mapView:didChangeUserTrackingMode:animated:)])
    {
        [self.delegate mapView:self didChangeUserTrackingMode:_userTrackingMode animated:animated];
    }
}

- (void)setUserLocationVerticalAlignment:(MGLAnnotationVerticalAlignment)alignment
{
    [self setUserLocationVerticalAlignment:alignment animated:YES];
}

- (void)setUserLocationVerticalAlignment:(MGLAnnotationVerticalAlignment)alignment animated:(BOOL)animated
{
    _userLocationVerticalAlignment = alignment;
    if (self.userTrackingMode != MGLUserTrackingModeNone)
    {
        CLLocation *location = self.userLocation.location;
        if (location)
        {
            [self locationManager:self.locationManager didUpdateLocations:@[location] animated:animated];
        }
    }
}

- (void)setTargetCoordinate:(CLLocationCoordinate2D)targetCoordinate
{
    [self setTargetCoordinate:targetCoordinate animated:YES];
}

- (void)setTargetCoordinate:(CLLocationCoordinate2D)targetCoordinate animated:(BOOL)animated
{
    if (targetCoordinate.latitude != self.targetCoordinate.latitude
        || targetCoordinate.longitude != self.targetCoordinate.longitude)
    {
        _targetCoordinate = targetCoordinate;
        if (self.userTrackingMode == MGLUserTrackingModeFollowWithCourse)
        {
            self.userTrackingState = MGLUserTrackingStatePossible;

            CLLocation *location = self.userLocation.location;
            if (location)
            {
                [self locationManager:self.locationManager didUpdateLocations:@[location] animated:animated];
            }
        }
    }
}

- (void)setShowsUserHeadingIndicator:(BOOL)showsUserHeadingIndicator
{
    _showsUserHeadingIndicator = showsUserHeadingIndicator;

    if (_showsUserHeadingIndicator)
    {
        self.showsUserLocation = YES;
    }

    [self validateUserHeadingUpdating];
}

- (void)validateUserHeadingUpdating
{
    BOOL canShowPermanentHeadingIndicator = self.showsUserHeadingIndicator && self.userTrackingMode != MGLUserTrackingModeFollowWithCourse;

    if (canShowPermanentHeadingIndicator || self.userTrackingMode == MGLUserTrackingModeFollowWithHeading)
    {
        [self updateHeadingForDeviceOrientation];
        [self.locationManager startUpdatingHeading];
    }
    else
    {
        [self.locationManager stopUpdatingHeading];
    }
}

- (void)locationManager:(CLLocationManager *)manager didUpdateLocations:(NSArray *)locations
{
    [self locationManager:manager didUpdateLocations:locations animated:YES];
}

- (void)locationManager:(__unused CLLocationManager *)manager didUpdateLocations:(NSArray *)locations animated:(BOOL)animated
{
    CLLocation *oldLocation = self.userLocation.location;
    CLLocation *newLocation = locations.lastObject;
    _distanceFromOldUserLocation = [newLocation distanceFromLocation:oldLocation];

    if ( ! _showsUserLocation || ! newLocation || ! CLLocationCoordinate2DIsValid(newLocation.coordinate)) return;

    if (! oldLocation || ! CLLocationCoordinate2DIsValid(oldLocation.coordinate) || [newLocation distanceFromLocation:oldLocation]
        || oldLocation.course != newLocation.course)
    {
        if ( ! oldLocation || ! CLLocationCoordinate2DIsValid(oldLocation.coordinate) || self.userTrackingState != MGLUserTrackingStateBegan)
        {
            self.userLocation.location = newLocation;
        }

        if ([self.delegate respondsToSelector:@selector(mapView:didUpdateUserLocation:)])
        {
            [self.delegate mapView:self didUpdateUserLocation:self.userLocation];
        }
    }

    [self didUpdateLocationWithUserTrackingAnimated:animated];

    NSTimeInterval duration = MGLAnimationDuration;
    if (oldLocation && ! CGPointEqualToPoint(self.userLocationAnnotationView.center, CGPointZero))
    {
        duration = MIN([newLocation.timestamp timeIntervalSinceDate:oldLocation.timestamp], MGLUserLocationAnimationDuration);
    }
    [self updateUserLocationAnnotationViewAnimatedWithDuration:duration];

    if (self.userTrackingMode == MGLUserTrackingModeNone &&
        self.userLocationAnnotationView.accessibilityElementIsFocused &&
        [UIApplication sharedApplication].applicationState == UIApplicationStateActive)
    {
        UIAccessibilityPostNotification(UIAccessibilityLayoutChangedNotification, self.userLocationAnnotationView);
    }
}

- (void)didUpdateLocationWithUserTrackingAnimated:(BOOL)animated
{
    CLLocation *location = self.userLocation.location;
    if ( ! _showsUserLocation || ! location
        || ! CLLocationCoordinate2DIsValid(location.coordinate)
        || self.userTrackingMode == MGLUserTrackingModeNone)
    {
        return;
    }

    // If the user location annotation is already where it’s supposed to be,
    // don’t change the viewport.
    CGPoint correctPoint = self.userLocationAnnotationViewCenter;
    CGPoint currentPoint = [self convertCoordinate:self.userLocation.coordinate toPointToView:self];
    if (std::abs(currentPoint.x - correctPoint.x) <= 1.0 && std::abs(currentPoint.y - correctPoint.y) <= 1.0
        && self.userTrackingMode != MGLUserTrackingModeFollowWithCourse)
    {
        return;
    }

    if (self.userTrackingMode == MGLUserTrackingModeFollowWithCourse
        && CLLocationCoordinate2DIsValid(self.targetCoordinate))
    {
        if (self.userTrackingState != MGLUserTrackingStateBegan)
        {
            // Keep both the user and the destination in view.
            [self didUpdateLocationWithTargetAnimated:animated];
        }
    }
    else if (self.userTrackingState == MGLUserTrackingStatePossible)
    {
        // The first location update is often a great distance away from the
        // current viewport, so fly there to provide additional context.
        [self didUpdateLocationSignificantlyAnimated:animated];
    }
    else if (self.userTrackingState == MGLUserTrackingStateChanged)
    {
        // Subsequent updates get a more subtle animation.
        [self didUpdateLocationIncrementallyAnimated:animated];
    }
    [self unrotateIfNeededAnimated:YES];
}

/// Changes the viewport based on an incremental location update.
- (void)didUpdateLocationIncrementallyAnimated:(BOOL)animated
{
    [self _setCenterCoordinate:self.userLocation.location.coordinate
                   edgePadding:self.edgePaddingForFollowing
                     zoomLevel:self.zoomLevel
                     direction:self.directionByFollowingWithCourse
                      duration:animated ? MGLUserLocationAnimationDuration : 0
       animationTimingFunction:[CAMediaTimingFunction functionWithName:kCAMediaTimingFunctionLinear]
             completionHandler:NULL];
}

/// Changes the viewport based on a significant location update, such as the
/// first location update.
- (void)didUpdateLocationSignificantlyAnimated:(BOOL)animated
{
    
    if (_distanceFromOldUserLocation >= MGLDistanceThresholdForCameraPause) {
        self.userTrackingState = MGLUserTrackingStateBeginSignificantTransition;
    } else {
        self.userTrackingState = MGLUserTrackingStateBegan;
    }

    MGLMapCamera *camera = self.camera;
    camera.centerCoordinate = self.userLocation.location.coordinate;
    camera.heading = self.directionByFollowingWithCourse;
    if (self.zoomLevel < MGLMinimumZoomLevelForUserTracking)
    {
        camera.altitude = MGLAltitudeForZoomLevel(MGLDefaultZoomLevelForUserTracking,
                                                  camera.pitch,
                                                  camera.centerCoordinate.latitude,
                                                  self.frame.size);
    }

    __weak MGLMapView *weakSelf = self;
    [self _flyToCamera:camera
           edgePadding:self.edgePaddingForFollowing
          withDuration:animated ? -1 : 0
          peakAltitude:-1
     completionHandler:^{
        MGLMapView *strongSelf = weakSelf;
        if (strongSelf.userTrackingState == MGLUserTrackingStateBegan ||
            strongSelf.userTrackingState == MGLDistanceThresholdForCameraPause)
        {
            strongSelf.userTrackingState = MGLUserTrackingStateChanged;
        }
    }];
}

/// Changes the viewport based on a location update in the presence of a target
/// coordinate that must also be displayed on the map concurrently.
- (void)didUpdateLocationWithTargetAnimated:(BOOL)animated
{
    BOOL firstUpdate = self.userTrackingState == MGLUserTrackingStatePossible;
    void (^completion)(void);
    if (animated && firstUpdate)
    {
        self.userTrackingState = MGLUserTrackingStateBegan;
        __weak MGLMapView *weakSelf = self;
        completion = ^{
            MGLMapView *strongSelf = weakSelf;
            if (strongSelf.userTrackingState == MGLUserTrackingStateBegan)
            {
                strongSelf.userTrackingState = MGLUserTrackingStateChanged;
            }
        };
    }

    CLLocationCoordinate2D foci[] = {
        self.userLocation.location.coordinate,
        self.targetCoordinate,
    };
    UIEdgeInsets inset = self.edgePaddingForFollowingWithCourse;
    if (self.userLocationVerticalAlignment == MGLAnnotationVerticalAlignmentCenter)
    {
        inset.bottom = CGRectGetMaxY(self.bounds) - CGRectGetMidY(self.contentFrame);
    }
    [self _setVisibleCoordinates:foci
                           count:sizeof(foci) / sizeof(foci[0])
                     edgePadding:inset
                       direction:self.directionByFollowingWithCourse
                        duration:animated ? MGLUserLocationAnimationDuration : 0
         animationTimingFunction:[CAMediaTimingFunction functionWithName:kCAMediaTimingFunctionLinear]
               completionHandler:completion];
}

/// Returns the edge padding to apply when moving the map to a tracked location.
- (UIEdgeInsets)edgePaddingForFollowing
{
    // Center on user location unless we're already centered there (or very close).
    CGPoint correctPoint = self.userLocationAnnotationViewCenter;

    // Shift the entire frame upward or downward to accommodate a shifted user
    // location annotation view.
    CGRect bounds = self.bounds;
    CGRect boundsAroundCorrectPoint = CGRectOffset(bounds,
                                                   correctPoint.x - CGRectGetMidX(bounds),
                                                   correctPoint.y - CGRectGetMidY(bounds));
    return UIEdgeInsetsMake(CGRectGetMinY(boundsAroundCorrectPoint) - CGRectGetMinY(bounds),
                            self.contentInset.left,
                            CGRectGetMaxY(bounds) - CGRectGetMaxY(boundsAroundCorrectPoint),
                            self.contentInset.right);
}

/// Returns the edge padding to apply during bifocal course tracking.
- (UIEdgeInsets)edgePaddingForFollowingWithCourse
{
    UIEdgeInsets inset = MGLUserLocationAnnotationViewInset;
    inset.top += CGRectGetHeight(self.userLocationAnnotationView.frame);
    inset.bottom += CGRectGetHeight(self.userLocationAnnotationView.frame);
    return inset;
}

/// Returns the direction the map should be turned to due to course tracking.
- (CLLocationDirection)directionByFollowingWithCourse
{
    CLLocationDirection direction = -1;
    if (self.userTrackingMode == MGLUserTrackingModeFollowWithCourse)
    {
        if (CLLocationCoordinate2DIsValid(self.targetCoordinate))
        {
            mbgl::LatLng userLatLng = MGLLatLngFromLocationCoordinate2D(self.userLocation.coordinate);
            mbgl::LatLng targetLatLng = MGLLatLngFromLocationCoordinate2D(self.targetCoordinate);
            mbgl::ProjectedMeters userMeters = mbgl::Projection::projectedMetersForLatLng(userLatLng);
            mbgl::ProjectedMeters targetMeters = mbgl::Projection::projectedMetersForLatLng(targetLatLng);
            double angle = atan2(targetMeters.easting() - userMeters.easting(),
                                 targetMeters.northing() - userMeters.northing());
            direction = mbgl::util::wrap(MGLDegreesFromRadians(angle), 0., 360.);
        }
        else
        {
            direction = self.userLocation.location.course;
        }

        if (direction >= 0)
        {
            if (self.userLocationVerticalAlignment == MGLAnnotationVerticalAlignmentTop)
            {
                direction += 180;
            }
        }
    }
    return direction;
}

- (BOOL)locationManagerShouldDisplayHeadingCalibration:(CLLocationManager *)manager
{
    if (self.displayHeadingCalibration) [manager performSelector:@selector(dismissHeadingCalibrationDisplay)
                                                      withObject:nil
                                                      afterDelay:10.0];

    return self.displayHeadingCalibration;
}

- (void)locationManager:(__unused CLLocationManager *)manager didUpdateHeading:(CLHeading *)newHeading
{
    if ( ! _showsUserLocation || self.pan.state == UIGestureRecognizerStateBegan || newHeading.headingAccuracy < 0) return;

    self.userLocation.heading = newHeading;

    if (self.showsUserHeadingIndicator || self.userTrackingMode == MGLUserTrackingModeFollowWithHeading)
    {
        [self updateUserLocationAnnotationView];
    }

    if ([self.delegate respondsToSelector:@selector(mapView:didUpdateUserLocation:)])
    {
        [self.delegate mapView:self didUpdateUserLocation:self.userLocation];

        if ( ! _showsUserLocation) return;
    }

    CLLocationDirection headingDirection = (newHeading.trueHeading >= 0 ? newHeading.trueHeading : newHeading.magneticHeading);

    if (headingDirection >= 0 && self.userTrackingMode == MGLUserTrackingModeFollowWithHeading
        && self.userTrackingState != MGLUserTrackingStateBegan)
    {
        [self _setDirection:headingDirection animated:YES];
    }
}

- (void)locationManager:(__unused CLLocationManager *)manager didFailWithError:(NSError *)error
{
    if ([error code] == kCLErrorDenied)
    {
        self.userTrackingMode  = MGLUserTrackingModeNone;
        self.showsUserLocation = NO;

        if ([self.delegate respondsToSelector:@selector(mapView:didFailToLocateUserWithError:)])
        {
            [self.delegate mapView:self didFailToLocateUserWithError:error];
        }
    }
}

- (void)updateHeadingForDeviceOrientation
{
    if (self.locationManager)
    {
        // note that right/left device and interface orientations are opposites (see UIApplication.h)
        //
        CLDeviceOrientation orientation;
        switch ([[UIApplication sharedApplication] statusBarOrientation])
        {
            case (UIInterfaceOrientationLandscapeLeft):
            {
                orientation = CLDeviceOrientationLandscapeRight;
                break;
            }
            case (UIInterfaceOrientationLandscapeRight):
            {
                orientation = CLDeviceOrientationLandscapeLeft;
                break;
            }
            case (UIInterfaceOrientationPortraitUpsideDown):
            {
                orientation = CLDeviceOrientationPortraitUpsideDown;
                break;
            }
            case (UIInterfaceOrientationPortrait):
            default:
            {
                orientation = CLDeviceOrientationPortrait;
                break;
            }
        }

        // Setting the location manager's heading orientation causes it to send
        // a heading event, which in turn makes us redraw, which kicks off a
        // loop... so don't do that. rdar://34059173
        if (self.locationManager.headingOrientation != orientation)
        {
            self.locationManager.headingOrientation = orientation;
        }
    }
}

#pragma mark Data

- (NS_ARRAY_OF(id <MGLFeature>) *)visibleFeaturesAtPoint:(CGPoint)point
{
    return [self visibleFeaturesAtPoint:point inStyleLayersWithIdentifiers:nil];
}

- (NS_ARRAY_OF(id <MGLFeature>) *)visibleFeaturesAtPoint:(CGPoint)point inStyleLayersWithIdentifiers:(NS_SET_OF(NSString *) *)styleLayerIdentifiers {
    return [self visibleFeaturesAtPoint:point inStyleLayersWithIdentifiers:styleLayerIdentifiers predicate:nil];
}

- (NS_ARRAY_OF(id <MGLFeature>) *)visibleFeaturesAtPoint:(CGPoint)point inStyleLayersWithIdentifiers:(NS_SET_OF(NSString *) *)styleLayerIdentifiers predicate:(NSPredicate *)predicate
{
    mbgl::ScreenCoordinate screenCoordinate = { point.x, point.y };

    mbgl::optional<std::vector<std::string>> optionalLayerIDs;
    if (styleLayerIdentifiers)
    {
        __block std::vector<std::string> layerIDs;
        layerIDs.reserve(styleLayerIdentifiers.count);
        [styleLayerIdentifiers enumerateObjectsUsingBlock:^(NSString * _Nonnull identifier, BOOL * _Nonnull stop)
        {
            layerIDs.push_back(identifier.UTF8String);
        }];
        optionalLayerIDs = layerIDs;
    }
    
    mbgl::optional<mbgl::style::Filter> optionalFilter;
    if (predicate) {
        optionalFilter = predicate.mgl_filter;
    }

    std::vector<mbgl::Feature> features = _rendererFrontend->getRenderer()->queryRenderedFeatures(screenCoordinate, { optionalLayerIDs, optionalFilter });
    return MGLFeaturesFromMBGLFeatures(features);
}

- (NS_ARRAY_OF(id <MGLFeature>) *)visibleFeaturesInRect:(CGRect)rect {
    return [self visibleFeaturesInRect:rect inStyleLayersWithIdentifiers:nil];
}

- (NS_ARRAY_OF(id <MGLFeature>) *)visibleFeaturesInRect:(CGRect)rect inStyleLayersWithIdentifiers:(NS_SET_OF(NSString *) *)styleLayerIdentifiers {
    return [self visibleFeaturesInRect:rect inStyleLayersWithIdentifiers:styleLayerIdentifiers predicate:nil];
}

- (NS_ARRAY_OF(id <MGLFeature>) *)visibleFeaturesInRect:(CGRect)rect inStyleLayersWithIdentifiers:(NS_SET_OF(NSString *) *)styleLayerIdentifiers predicate:(NSPredicate *)predicate {
    mbgl::ScreenBox screenBox = {
        { CGRectGetMinX(rect), CGRectGetMinY(rect) },
        { CGRectGetMaxX(rect), CGRectGetMaxY(rect) },
    };

    mbgl::optional<std::vector<std::string>> optionalLayerIDs;
    if (styleLayerIdentifiers) {
        __block std::vector<std::string> layerIDs;
        layerIDs.reserve(styleLayerIdentifiers.count);
        [styleLayerIdentifiers enumerateObjectsUsingBlock:^(NSString * _Nonnull identifier, BOOL * _Nonnull stop) {
            layerIDs.push_back(identifier.UTF8String);
        }];
        optionalLayerIDs = layerIDs;
    }
    
    mbgl::optional<mbgl::style::Filter> optionalFilter;
    if (predicate) {
        optionalFilter = predicate.mgl_filter;
    }

    std::vector<mbgl::Feature> features = _rendererFrontend->getRenderer()->queryRenderedFeatures(screenBox, { optionalLayerIDs, optionalFilter });
    return MGLFeaturesFromMBGLFeatures(features);
}

#pragma mark - Utility -

- (void)animateWithDelay:(NSTimeInterval)delay animations:(void (^)(void))animations
{
    dispatch_after(dispatch_time(DISPATCH_TIME_NOW, (int64_t)(delay * NSEC_PER_SEC)), dispatch_get_main_queue(), animations);
}

- (CGFloat)currentMinimumZoom
{
    return fmaxf(_mbglMap->getMinZoom(), MGLMinimumZoom);
}

- (BOOL)isRotationAllowed
{
    return (self.zoomLevel >= self.currentMinimumZoom);
}

- (void)unrotateIfNeededForGesture
{
    // Avoid contention with in-progress gestures.
    UIGestureRecognizerState state = self.pinch.state;
    if (self.direction != 0
        && state != UIGestureRecognizerStateBegan
        && state != UIGestureRecognizerStateChanged)
    {
        [self unrotateIfNeededAnimated:YES];

        // Snap to north.
        if ((self.direction < MGLToleranceForSnappingToNorth
             || self.direction > 360 - MGLToleranceForSnappingToNorth)
            && self.userTrackingMode != MGLUserTrackingModeFollowWithHeading
            && self.userTrackingMode != MGLUserTrackingModeFollowWithCourse)
        {
            [self resetNorthAnimated:YES];
        }
    }
}

/// Rotate back to true north if the map view is zoomed too far out.
- (void)unrotateIfNeededAnimated:(BOOL)animated
{
    if (self.direction != 0 && ! self.isRotationAllowed
        && self.userTrackingState != MGLUserTrackingStateBegan)
    {
        if (animated)
        {
            self.userInteractionEnabled = NO;

            __weak MGLMapView *weakSelf = self;

            [self animateWithDelay:0.1 animations:^
            {
                [weakSelf resetNorthAnimated:YES];

                [self animateWithDelay:MGLAnimationDuration animations:^
                {
                    weakSelf.userInteractionEnabled = YES;
                }];

            }];
        }
        else
        {
            [self resetNorthAnimated:NO];
        }
    }
}

- (void)cameraWillChangeAnimated:(BOOL)animated {
    if (!_mbglMap) {
        return;
    }

    if ( ! _userLocationAnnotationIsSelected
            || self.userTrackingMode == MGLUserTrackingModeNone
            || self.userTrackingState != MGLUserTrackingStateChanged)
    {
        UIView<MGLCalloutView> *calloutView = self.calloutViewForSelectedAnnotation;
        BOOL dismissesAutomatically = (calloutView
                && [calloutView respondsToSelector:@selector(dismissesAutomatically)]
                && calloutView.dismissesAutomatically);
        // dismissesAutomatically is an optional property and we want to dismiss
        // the callout view if it's unimplemented.
        if (dismissesAutomatically || (calloutView && ![calloutView respondsToSelector:@selector(dismissesAutomatically)]))
        {
            [self deselectAnnotation:self.selectedAnnotation animated:NO];
        }
    }

    if ( ! [self isSuppressingChangeDelimiters] && [self.delegate respondsToSelector:@selector(mapView:regionWillChangeAnimated:)])
    {
        [self.delegate mapView:self regionWillChangeAnimated:animated];
    }
}

- (void)cameraIsChanging {
    if (!_mbglMap) {
        return;
    }

    [self updateCompass];
    
    if (!self.scaleBar.hidden) {
        [(MGLScaleBar *)self.scaleBar setMetersPerPoint:[self metersPerPointAtLatitude:self.centerCoordinate.latitude]];
    }
    
    if ([self.delegate respondsToSelector:@selector(mapViewRegionIsChanging:)])
    {
        [self.delegate mapViewRegionIsChanging:self];
    }
}

- (void)cameraDidChangeAnimated:(BOOL)animated {
    if (!_mbglMap) {
        return;
    }

    [self updateCompass];

    if ( ! [self isSuppressingChangeDelimiters] && [self.delegate respondsToSelector:@selector(mapView:regionDidChangeAnimated:)])
    {
        if ([UIApplication sharedApplication].applicationState == UIApplicationStateActive)
        {
            UIAccessibilityPostNotification(UIAccessibilityLayoutChangedNotification, nil);
        }
        [self.delegate mapView:self regionDidChangeAnimated:animated];
    }
}

- (void)mapViewWillStartLoadingMap {
    if (!_mbglMap) {
        return;
    }

    if ([self.delegate respondsToSelector:@selector(mapViewWillStartLoadingMap:)])
    {
        [self.delegate mapViewWillStartLoadingMap:self];
    }
}

- (void)mapViewDidFinishLoadingMap {
    if (!_mbglMap) {
        return;
    }

    [self.style willChangeValueForKey:@"sources"];
    [self.style didChangeValueForKey:@"sources"];
    [self.style willChangeValueForKey:@"layers"];
    [self.style didChangeValueForKey:@"layers"];
    if ([self.delegate respondsToSelector:@selector(mapViewDidFinishLoadingMap:)])
    {
        [self.delegate mapViewDidFinishLoadingMap:self];
    }
}

- (void)mapViewDidFailLoadingMapWithError:(NSError *)error {
    if (!_mbglMap) {
        return;
    }

    if ([self.delegate respondsToSelector:@selector(mapViewDidFailLoadingMap:withError:)])
    {
        [self.delegate mapViewDidFailLoadingMap:self withError:error];
    }
}

- (void)mapViewWillStartRenderingFrame {
    if (!_mbglMap) {
        return;
    }

    if ([self.delegate respondsToSelector:@selector(mapViewWillStartRenderingFrame:)])
    {
        [self.delegate mapViewWillStartRenderingFrame:self];
    }
}

- (void)mapViewDidFinishRenderingFrameFullyRendered:(BOOL)fullyRendered {
    if (!_mbglMap) {
        return;
    }

    if (_isChangingAnnotationLayers)
    {
        _isChangingAnnotationLayers = NO;
        [self.style didChangeValueForKey:@"layers"];
    }
    [self updateAnnotationViews];
    [self updateCalloutView];
    if ([self.delegate respondsToSelector:@selector(mapViewDidFinishRenderingFrame:fullyRendered:)])
    {
        [self.delegate mapViewDidFinishRenderingFrame:self fullyRendered:fullyRendered];
    }
}

- (void)mapViewWillStartRenderingMap {
    if (!_mbglMap) {
        return;
    }

    if ([self.delegate respondsToSelector:@selector(mapViewWillStartRenderingMap:)])
    {
        [self.delegate mapViewWillStartRenderingMap:self];
    }
}

- (void)mapViewDidFinishRenderingMapFullyRendered:(BOOL)fullyRendered {
    if (!_mbglMap) {
        return;
    }

    if ([self.delegate respondsToSelector:@selector(mapViewDidFinishRenderingMap:fullyRendered:)])
    {
        [self.delegate mapViewDidFinishRenderingMap:self fullyRendered:fullyRendered];
    }
}

- (void)didFinishLoadingStyle {
    if (!_mbglMap) {
        return;
    }

    self.style = [[MGLStyle alloc] initWithRawStyle:&_mbglMap->getStyle() mapView:self];
    if ([self.delegate respondsToSelector:@selector(mapView:didFinishLoadingStyle:)])
    {
        [self.delegate mapView:self didFinishLoadingStyle:self.style];
    }
}

- (void)updateUserLocationAnnotationView
{
    [self updateUserLocationAnnotationViewAnimatedWithDuration:0];
}

- (void)updateAnnotationViews
{
    BOOL delegateImplementsViewForAnnotation = [self.delegate respondsToSelector:@selector(mapView:viewForAnnotation:)];

    if (!delegateImplementsViewForAnnotation)
    {
        return;
    }

    [CATransaction begin];
    [CATransaction setDisableActions:YES];

    // If the map is pitched consider the viewport to be exactly the same as the bounds.
    // Otherwise, add a small buffer.
    CGFloat largestWidth = MAX(_largestAnnotationViewSize.width, CGRectGetWidth(self.frame));
    CGFloat largestHeight = MAX(_largestAnnotationViewSize.height, CGRectGetHeight(self.frame));
    CGFloat widthAdjustment = self.camera.pitch > 0.0 ? 0.0 : -largestWidth * 2.0;
    CGFloat heightAdjustment = self.camera.pitch > 0.0 ? 0.0 : -largestHeight * 2.0;
    CGRect viewPort = CGRectInset(self.bounds, widthAdjustment, heightAdjustment);

    NSArray *visibleAnnotations = [self visibleAnnotationsInRect:viewPort];
    NSMutableArray *offscreenAnnotations = [self.annotations mutableCopy];
    [offscreenAnnotations removeObjectsInArray:visibleAnnotations];

    // Update the center of visible annotation views
    for (id<MGLAnnotation> annotation in visibleAnnotations)
    {
        // Defer to the shape/polygon styling delegate methods
        if ([annotation isKindOfClass:[MGLMultiPoint class]])
        {
            continue;
        }

        // Get the annotation tag then use it to get the context.
        MGLAnnotationTag annotationTag = [self annotationTagForAnnotation:annotation];
        NSAssert(annotationTag != MGLAnnotationTagNotFound, @"-visibleAnnotationsInRect: returned unrecognized annotation");
        MGLAnnotationContext &annotationContext = _annotationContextsByAnnotationTag.at(annotationTag);

        MGLAnnotationView *annotationView = annotationContext.annotationView;
        if (!annotationView)
        {
            // This will dequeue views if the delegate implements the dequeue call
            annotationView = [self annotationViewForAnnotation:annotationContext.annotation];

            if (annotationView)
            {
                annotationView.mapView = self;
                annotationContext.annotationView = annotationView;

                // New annotation (created because there is nothing to dequeue) may not have been added to the
                // container view yet. Add them here.
                if (!annotationView.superview) {
                    [self.annotationContainerView insertSubview:annotationView atIndex:0];
                }
            }
        }

        if (annotationView)
        {
            annotationView.center = [self convertCoordinate:annotationContext.annotation.coordinate toPointToView:self];
        }
    }

    MGLCoordinateBounds coordinateBounds = [self convertRect:viewPort toCoordinateBoundsFromView:self];

    // Enqueue (and move if required) offscreen annotation views
    for (id<MGLAnnotation> annotation in offscreenAnnotations)
    {
        // Defer to the shape/polygon styling delegate methods
        if ([annotation isKindOfClass:[MGLMultiPoint class]])
        {
            continue;
        }

        MGLAnnotationTag annotationTag = [self annotationTagForAnnotation:annotation];
        NSAssert(annotationTag != MGLAnnotationTagNotFound, @"-visibleAnnotationsInRect: returned unrecognized annotation");
        MGLAnnotationContext &annotationContext = _annotationContextsByAnnotationTag.at(annotationTag);
        UIView *annotationView = annotationContext.annotationView;

        if (annotationView)
        {
            CLLocationCoordinate2D coordinate = annotation.coordinate;
            // Every so often (1 out of 1000 frames?) the mbgl query mechanism fails. This logic spot checks the
            // offscreenAnnotations values -- if they are actually still on screen then the view center is
            // moved and the enqueue operation is avoided. This allows us to keep the performance benefit of
            // using the mbgl query result. It also forces views that have just gone offscreen to be cleared
            // fully from view.
            if (MGLCoordinateInCoordinateBounds(coordinate, coordinateBounds))
            {
                annotationView.center = [self convertCoordinate:annotationContext.annotation.coordinate toPointToView:self];
            }
            else
            {
                if (annotationView.layer.animationKeys.count > 0) {
                    continue;
                }
                // Move the annotation view far out of view to the left
                CGRect adjustedFrame = annotationView.frame;
                adjustedFrame.origin.x = -CGRectGetWidth(self.frame) * 10.0;
                annotationView.frame = adjustedFrame;
                [self enqueueAnnotationViewForAnnotationContext:annotationContext];
            }
        }
    }

    [CATransaction commit];
}

- (void)updateCalloutView
{
    UIView <MGLCalloutView> *calloutView = self.calloutViewForSelectedAnnotation;
    id <MGLAnnotation> annotation = calloutView.representedObject;

    BOOL isAnchoredToAnnotation = (calloutView
                                   && annotation
                                   && [calloutView respondsToSelector:@selector(isAnchoredToAnnotation)]
                                   && calloutView.isAnchoredToAnnotation);

    if (isAnchoredToAnnotation)
    {
        MGLAnnotationTag tag = [self annotationTagForAnnotation:annotation];
        MGLAnnotationView *annotationView = nil;

        if (tag != MGLAnnotationTagNotFound) {
            MGLAnnotationContext &annotationContext = _annotationContextsByAnnotationTag.at(tag);
            annotationView = annotationContext.annotationView;
        }

        CGRect rect = [self positioningRectForCalloutForAnnotationWithTag:tag];

        if (annotationView)
        {
            rect = annotationView.frame;
        }

        CGPoint point = CGPointMake(CGRectGetMidX(rect), CGRectGetMinY(rect));

        if ( ! CGPointEqualToPoint(calloutView.center, point)) {
            calloutView.center = point;
        }
    }
}

- (void)enqueueAnnotationViewForAnnotationContext:(MGLAnnotationContext &)annotationContext
{
    MGLAnnotationView *annotationView = annotationContext.annotationView;

    if (!annotationView) return;

    if (annotationContext.viewReuseIdentifier)
    {
        annotationView.annotation = nil;
        NSMutableArray *annotationViewReuseQueue = [self annotationViewReuseQueueForIdentifier:annotationContext.viewReuseIdentifier];
        if (![annotationViewReuseQueue containsObject:annotationView])
        {
            [annotationViewReuseQueue addObject:annotationView];
            annotationContext.annotationView = nil;
        }
    }
}

- (void)updateUserLocationAnnotationViewAnimatedWithDuration:(NSTimeInterval)duration
{
    MGLUserLocationAnnotationView *annotationView = self.userLocationAnnotationView;
    if ( ! CLLocationCoordinate2DIsValid(self.userLocation.coordinate)) {
        annotationView.hidden = YES;
        return;
    }

    CGPoint userPoint;
    if (self.userTrackingMode != MGLUserTrackingModeNone
        && self.userTrackingState == MGLUserTrackingStateChanged)
    {
        userPoint = self.userLocationAnnotationViewCenter;
    }
    else
    {
        userPoint = [self convertCoordinate:self.userLocation.coordinate toPointToView:self];
    }

    if ( ! annotationView.superview)
    {
        [self.glView addSubview:annotationView];
        // Prevents the view from sliding in from the origin.
        annotationView.center = userPoint;
    }

    if (CGRectContainsPoint(CGRectInset(self.bounds, -MGLAnnotationUpdateViewportOutset.width,
        -MGLAnnotationUpdateViewportOutset.height), userPoint))
    {
        // Smoothly move the user location annotation view and callout view to
        // the new location.
        [UIView animateWithDuration:duration
                              delay:0
                            options:(UIViewAnimationOptionCurveLinear |
                                     UIViewAnimationOptionAllowUserInteraction |
                                     UIViewAnimationOptionBeginFromCurrentState)
                         animations:^{
            if (self.selectedAnnotation == self.userLocation)
            {
                UIView <MGLCalloutView> *calloutView = self.calloutViewForSelectedAnnotation;
                calloutView.frame = CGRectOffset(calloutView.frame,
                                                 userPoint.x - annotationView.center.x,
                                                 userPoint.y - annotationView.center.y);
            }
            annotationView.center = userPoint;
        } completion:NULL];
        _userLocationAnimationCompletionDate = [NSDate dateWithTimeIntervalSinceNow:duration];

        annotationView.hidden = NO;
        [annotationView update];

        if (_userLocationAnnotationIsSelected)
        {
            // Ensure the callout view still points to its annotation.
            UIView <MGLCalloutView> *calloutView = self.calloutViewForSelectedAnnotation;
            CGRect calloutFrame = calloutView.frame;
            calloutFrame.origin.x = annotationView.center.x - CGRectGetWidth(calloutFrame) / 2;
            calloutFrame.origin.y = CGRectGetMinY(annotationView.frame) - CGRectGetHeight(calloutFrame);
            if ( ! CGRectEqualToRect(calloutView.frame, calloutFrame))
            {
                calloutView.frame = calloutFrame;
            }
        }
    }
    else
    {
        // User has moved far enough outside of the viewport that showing it or
        // its callout would be useless.
        annotationView.hidden = YES;

        if (_userLocationAnnotationIsSelected)
        {
            [self deselectAnnotation:self.selectedAnnotation animated:YES];
        }
    }
}

/// Intended center point of the user location annotation view with respect to
/// the overall map view (but respecting the content inset).
- (CGPoint)userLocationAnnotationViewCenter
{
    CGRect contentFrame = UIEdgeInsetsInsetRect(self.contentFrame, self.edgePaddingForFollowingWithCourse);
    if (CGRectIsEmpty(contentFrame))
    {
        contentFrame = self.contentFrame;
    }
    CGPoint center = CGPointMake(CGRectGetMidX(contentFrame), CGRectGetMidY(contentFrame));

    // When tracking course, it’s more important to see the road ahead, so
    // weight the user dot down towards the bottom.
    switch (self.userLocationVerticalAlignment) {
        case MGLAnnotationVerticalAlignmentCenter:
            break;
        case MGLAnnotationVerticalAlignmentTop:
            center.y = CGRectGetMinY(contentFrame);
            break;
        case MGLAnnotationVerticalAlignmentBottom:
            center.y = CGRectGetMaxY(contentFrame);
            break;
    }

    return center;
}

- (void)updateCompass
{
    CLLocationDirection direction = self.direction;
    CLLocationDirection plateDirection = mbgl::util::wrap(-direction, 0., 360.);
    self.compassView.transform = CGAffineTransformMakeRotation(MGLRadiansFromDegrees(plateDirection));

    self.compassView.isAccessibilityElement = direction > 0;
    self.compassView.accessibilityValue = [_accessibilityCompassFormatter stringFromDirection:direction];

    if (direction > 0 && self.compassView.alpha < 1)
    {
        [UIView animateWithDuration:MGLAnimationDuration
                              delay:0
                            options:UIViewAnimationOptionBeginFromCurrentState
                         animations:^
                         {
                             self.compassView.alpha = 1;
                         }
                         completion:nil];
    }
    else if (direction == 0 && self.compassView.alpha > 0)
    {
        [UIView animateWithDuration:MGLAnimationDuration
                              delay:0
                            options:UIViewAnimationOptionBeginFromCurrentState
                         animations:^
                         {
                             self.compassView.alpha = 0;
                         }
                         completion:nil];
    }
}

+ (UIImage *)resourceImageNamed:(NSString *)imageName
{
    UIImage *image = [UIImage imageNamed:imageName
                                inBundle:[NSBundle mgl_frameworkBundle]
           compatibleWithTraitCollection:nil];

    if ( ! image)
    {
        [NSException raise:@"MGLResourceNotFoundException" format:
         @"The resource named “%@” could not be found in the Mapbox framework bundle.", imageName];
    }

    return image;
}

- (BOOL)isFullyLoaded
{
    return _mbglMap->isFullyLoaded();
}

- (void)prepareForInterfaceBuilder
{
    [super prepareForInterfaceBuilder];

    self.layer.borderColor = [UIColor colorWithRed:59/255.
                                             green:178/255.
                                              blue:208/255.
                                             alpha:0.8].CGColor;
    self.layer.borderWidth = 4;
    self.layer.backgroundColor = [UIColor whiteColor].CGColor;

    UIView *diagnosticView = [[UIView alloc] init];
    diagnosticView.translatesAutoresizingMaskIntoConstraints = NO;
    [self addSubview:diagnosticView];

    // Headline
    UILabel *headlineLabel = [[UILabel alloc] init];
    headlineLabel.text = NSStringFromClass([self class]);
    headlineLabel.font = [UIFont preferredFontForTextStyle:UIFontTextStyleHeadline];
    headlineLabel.textAlignment = NSTextAlignmentCenter;
    headlineLabel.numberOfLines = 1;
    headlineLabel.translatesAutoresizingMaskIntoConstraints = NO;
    [headlineLabel setContentCompressionResistancePriority:UILayoutPriorityDefaultLow
                                                   forAxis:UILayoutConstraintAxisHorizontal];
    [diagnosticView addSubview:headlineLabel];

    // Explanation
    UILabel *explanationLabel = [[UILabel alloc] init];
    explanationLabel.text = [NSString stringWithFormat:NSLocalizedStringWithDefaultValue(@"DESIGNABLE", nil, nil, @"To display a Mapbox-hosted map here, set %@ to your access token in %@\n\nFor detailed instructions, see:", @"Instructions in Interface Builder designable; {key}, {plist file name}"), @"MGLMapboxAccessToken", @"Info.plist"];
    explanationLabel.font = [UIFont preferredFontForTextStyle:UIFontTextStyleBody];
    explanationLabel.numberOfLines = 0;
    explanationLabel.translatesAutoresizingMaskIntoConstraints = NO;
    [explanationLabel setContentCompressionResistancePriority:UILayoutPriorityDefaultLow
                                                      forAxis:UILayoutConstraintAxisHorizontal];
    [diagnosticView addSubview:explanationLabel];

    // Link
    UIButton *linkButton = [UIButton buttonWithType:UIButtonTypeSystem];
    [linkButton setTitle:NSLocalizedStringWithDefaultValue(@"FIRST_STEPS_URL", nil, nil, @"mapbox.com/help/first-steps-ios-sdk", @"Setup documentation URL display string; keep as short as possible") forState:UIControlStateNormal];
    linkButton.translatesAutoresizingMaskIntoConstraints = NO;
    linkButton.titleLabel.numberOfLines = 0;
    [linkButton setContentCompressionResistancePriority:UILayoutPriorityDefaultLow
                                                forAxis:UILayoutConstraintAxisHorizontal];
    [diagnosticView addSubview:linkButton];

    // Constraints
    NSDictionary *views = @{
        @"container": diagnosticView,
        @"headline": headlineLabel,
        @"explanation": explanationLabel,
        @"link": linkButton,
    };
    [self addConstraint:
     [NSLayoutConstraint constraintWithItem:diagnosticView
                                  attribute:NSLayoutAttributeCenterYWithinMargins
                                  relatedBy:NSLayoutRelationEqual
                                     toItem:self
                                  attribute:NSLayoutAttributeCenterYWithinMargins
                                 multiplier:1
                                   constant:0]];
    [self addConstraint:
     [NSLayoutConstraint constraintWithItem:diagnosticView
                                  attribute:NSLayoutAttributeTopMargin
                                  relatedBy:NSLayoutRelationGreaterThanOrEqual
                                     toItem:self
                                  attribute:NSLayoutAttributeTopMargin
                                 multiplier:1
                                   constant:8]];
    [self addConstraint:
     [NSLayoutConstraint constraintWithItem:self
                                  attribute:NSLayoutAttributeBottomMargin
                                  relatedBy:NSLayoutRelationGreaterThanOrEqual
                                     toItem:diagnosticView
                                  attribute:NSLayoutAttributeBottomMargin
                                 multiplier:1
                                   constant:8]];
    [self addConstraints:
     [NSLayoutConstraint constraintsWithVisualFormat:@"H:|-[container(20@20)]-|"
                                             options:NSLayoutFormatAlignAllCenterY
                                             metrics:nil
                                               views:views]];
    [self addConstraints:
     [NSLayoutConstraint constraintsWithVisualFormat:@"V:|[headline]-[explanation]-[link]|"
                                             options:0
                                             metrics:nil
                                               views:views]];
    [self addConstraints:
     [NSLayoutConstraint constraintsWithVisualFormat:@"H:|[headline]|"
                                             options:0
                                             metrics:nil
                                               views:views]];
    [self addConstraints:
     [NSLayoutConstraint constraintsWithVisualFormat:@"H:|[explanation]|"
                                             options:0
                                             metrics:nil
                                               views:views]];
    [self addConstraints:
     [NSLayoutConstraint constraintsWithVisualFormat:@"H:|[link]|"
                                             options:0
                                             metrics:nil
                                               views:views]];
}

- (NS_MUTABLE_ARRAY_OF(MGLAnnotationView *) *)annotationViewReuseQueueForIdentifier:(NSString *)identifier {
    if (!_annotationViewReuseQueueByIdentifier[identifier])
    {
        _annotationViewReuseQueueByIdentifier[identifier] = [NSMutableArray array];
    }

    return _annotationViewReuseQueueByIdentifier[identifier];
}

class MBGLView : public mbgl::RendererBackend, public mbgl::MapObserver
{
public:
    MBGLView(MGLMapView* nativeView_) : nativeView(nativeView_) {
    }

    /// This function is called before we start rendering, when iOS invokes our rendering method.
    /// iOS already sets the correct framebuffer and viewport for us, so we need to update the
    /// context state with the anticipated values.
    void updateAssumedState() override {
        assumeFramebufferBinding(ImplicitFramebufferBinding);
        assumeViewport(0, 0, nativeView.framebufferSize);
    }

    void bind() override {
        if (!implicitFramebufferBound()) {
            // Something modified our state, and we need to bind the original drawable again.
            // Doing this also sets the viewport to the full framebuffer.
            // Note that in reality, iOS does not use the Framebuffer 0 (it's typically 1), and we
            // only use this is a placeholder value.
            [nativeView.glView bindDrawable];
            updateAssumedState();
        } else {
            // Our framebuffer is still bound, but the viewport might have changed.
            setViewport(0, 0, nativeView.framebufferSize);
        }
    }

    mbgl::Size getFramebufferSize() const override {
        return nativeView.framebufferSize;
    }

    void onCameraWillChange(mbgl::MapObserver::CameraChangeMode mode) override {
        bool animated = mode == mbgl::MapObserver::CameraChangeMode::Animated;
        [nativeView cameraWillChangeAnimated:animated];
    }

    void onCameraIsChanging() override {
        [nativeView cameraIsChanging];
    }

    void onCameraDidChange(mbgl::MapObserver::CameraChangeMode mode) override {
        bool animated = mode == mbgl::MapObserver::CameraChangeMode::Animated;
        [nativeView cameraDidChangeAnimated:animated];
    }

    void onWillStartLoadingMap() override {
        [nativeView mapViewWillStartLoadingMap];
    }

    void onDidFinishLoadingMap() override {
        [nativeView mapViewDidFinishLoadingMap];
    }

    void onDidFailLoadingMap(std::exception_ptr exception) override {
        NSString *description;
        MGLErrorCode code;
        try {
            std::rethrow_exception(exception);
        } catch (const mbgl::util::StyleParseException&) {
            code = MGLErrorCodeParseStyleFailed;
            description = NSLocalizedStringWithDefaultValue(@"PARSE_STYLE_FAILED_DESC", nil, nil, @"The map failed to load because the style is corrupted.", @"User-friendly error description");
        } catch (const mbgl::util::StyleLoadException&) {
            code = MGLErrorCodeLoadStyleFailed;
            description = NSLocalizedStringWithDefaultValue(@"LOAD_STYLE_FAILED_DESC", nil, nil, @"The map failed to load because the style can't be loaded.", @"User-friendly error description");
        } catch (const mbgl::util::NotFoundException&) {
            code = MGLErrorCodeNotFound;
            description = NSLocalizedStringWithDefaultValue(@"STYLE_NOT_FOUND_DESC", nil, nil, @"The map failed to load because the style can’t be found or is incompatible.", @"User-friendly error description");
        } catch (...) {
            code = MGLErrorCodeUnknown;
            description = NSLocalizedStringWithDefaultValue(@"LOAD_MAP_FAILED_DESC", nil, nil, @"The map failed to load because an unknown error occurred.", @"User-friendly error description");
        }
        NSDictionary *userInfo = @{
            NSLocalizedDescriptionKey: description,
            NSLocalizedFailureReasonErrorKey: @(mbgl::util::toString(exception).c_str()),
        };
        NSError *error = [NSError errorWithDomain:MGLErrorDomain code:code userInfo:userInfo];
        [nativeView mapViewDidFailLoadingMapWithError:error];
    }

    void onWillStartRenderingFrame() override {
        [nativeView mapViewWillStartRenderingFrame];
    }

    void onDidFinishRenderingFrame(mbgl::MapObserver::RenderMode mode) override {
        bool fullyRendered = mode == mbgl::MapObserver::RenderMode::Full;
        [nativeView mapViewDidFinishRenderingFrameFullyRendered:fullyRendered];
    }

    void onWillStartRenderingMap() override {
        [nativeView mapViewWillStartRenderingMap];
    }

    void onDidFinishRenderingMap(mbgl::MapObserver::RenderMode mode) override {
        bool fullyRendered = mode == mbgl::MapObserver::RenderMode::Full;
        [nativeView mapViewDidFinishRenderingMapFullyRendered:fullyRendered];
    }

    void onDidFinishLoadingStyle() override {
        [nativeView didFinishLoadingStyle];
    }

    mbgl::gl::ProcAddress initializeExtension(const char* name) override {
        static CFBundleRef framework = CFBundleGetBundleWithIdentifier(CFSTR("com.apple.opengles"));
        if (!framework) {
            throw std::runtime_error("Failed to load OpenGL framework.");
        }

        CFStringRef str =
            CFStringCreateWithCString(kCFAllocatorDefault, name, kCFStringEncodingASCII);
        void* symbol = CFBundleGetFunctionPointerForName(framework, str);
        CFRelease(str);

        return reinterpret_cast<mbgl::gl::ProcAddress>(symbol);
    }

    void activate() override
    {
        if (activationCount++)
        {
            return;
        }

        [EAGLContext setCurrentContext:nativeView.context];
    }

    void deactivate() override
    {
        if (--activationCount)
        {
            return;
        }

        [EAGLContext setCurrentContext:nil];
    }

private:
    __weak MGLMapView *nativeView = nullptr;

    NSUInteger activationCount = 0;
};

@end

#pragma mark - IBAdditions methods

@implementation MGLMapView (IBAdditions)

+ (NS_SET_OF(NSString *) *)keyPathsForValuesAffectingStyleURL__
{
    return [NSSet setWithObject:@"styleURL"];
}

- (nullable NSString *)styleURL__
{
    return self.styleURL.absoluteString;
}

- (void)setStyleURL__:(nullable NSString *)URLString
{
    URLString = [URLString stringByTrimmingCharactersInSet:
                 [NSCharacterSet whitespaceAndNewlineCharacterSet]];
    NSURL *url = URLString.length ? [NSURL URLWithString:URLString] : nil;
    if (URLString.length && !url)
    {
        [NSException raise:@"Invalid style URL" format:
         @"“%@” is not a valid style URL.", URLString];
    }
    self.styleURL = url;
}

+ (NS_SET_OF(NSString *) *)keyPathsForValuesAffectingLatitude
{
    return [NSSet setWithObjects:@"centerCoordinate", @"camera", nil];
}

- (double)latitude
{
    return self.centerCoordinate.latitude;
}

- (void)setLatitude:(double)latitude
{
    if ( ! isnan(_pendingLongitude))
    {
        self.centerCoordinate = CLLocationCoordinate2DMake(latitude, _pendingLongitude);
        _pendingLatitude = NAN;
        _pendingLongitude = NAN;
    }
    else
    {
        // Not enough info to make a valid center coordinate yet. Stash this
        // latitude away until the longitude is set too.
        _pendingLatitude = latitude;
    }
}

+ (NS_SET_OF(NSString *) *)keyPathsForValuesAffectingLongitude
{
    return [NSSet setWithObjects:@"centerCoordinate", @"camera", nil];
}

- (double)longitude
{
    return self.centerCoordinate.longitude;
}

- (void)setLongitude:(double)longitude
{
    if ( ! isnan(_pendingLatitude))
    {
        self.centerCoordinate = CLLocationCoordinate2DMake(_pendingLatitude, longitude);
        _pendingLatitude = NAN;
        _pendingLongitude = NAN;
    }
    else
    {
        // Not enough info to make a valid center coordinate yet. Stash this
        // longitude away until the latitude is set too.
        _pendingLongitude = longitude;
    }
}

+ (NS_SET_OF(NSString *) *)keyPathsForValuesAffectingAllowsZooming
{
    return [NSSet setWithObject:@"zoomEnabled"];
}

- (BOOL)allowsZooming
{
    return self.zoomEnabled;
}

- (void)setAllowsZooming:(BOOL)allowsZooming
{
    self.zoomEnabled = allowsZooming;
}

+ (NS_SET_OF(NSString *) *)keyPathsForValuesAffectingAllowsScrolling
{
    return [NSSet setWithObject:@"scrollEnabled"];
}

- (BOOL)allowsScrolling
{
    return self.scrollEnabled;
}

- (void)setAllowsScrolling:(BOOL)allowsScrolling
{
    self.scrollEnabled = allowsScrolling;
}

+ (NS_SET_OF(NSString *) *)keyPathsForValuesAffectingAllowsRotating
{
    return [NSSet setWithObject:@"rotateEnabled"];
}

- (BOOL)allowsRotating
{
    return self.rotateEnabled;
}

- (void)setAllowsRotating:(BOOL)allowsRotating
{
    self.rotateEnabled = allowsRotating;
}

+ (NS_SET_OF(NSString *) *)keyPathsForValuesAffectingAllowsTilting
{
    return [NSSet setWithObject:@"pitchEnabled"];
}

- (BOOL)allowsTilting
{
    return self.pitchEnabled;
}

- (void)setAllowsTilting:(BOOL)allowsTilting
{
    self.pitchEnabled = allowsTilting;
}

+ (NS_SET_OF(NSString *) *)keyPathsForValuesAffectingShowsHeading
{
    return [NSSet setWithObject:@"showsUserHeadingIndicator"];
}

- (BOOL)showsHeading
{
    return self.showsUserHeadingIndicator;
}

- (void)setShowsHeading:(BOOL)showsHeading
{
    self.showsUserHeadingIndicator = showsHeading;
}

@end<|MERGE_RESOLUTION|>--- conflicted
+++ resolved
@@ -764,47 +764,6 @@
 
 #pragma mark - Layout -
 
-<<<<<<< HEAD
-=======
-- (void)setFrame:(CGRect)frame
-{
-    [super setFrame:frame];
-    
-    if ( ! CGRectEqualToRect(frame, self.frame))
-    {
-        [self validateTileCacheSize];
-    }
-}
-
-- (void)setBounds:(CGRect)bounds
-{
-    [super setBounds:bounds];
-    
-    if ( ! CGRectEqualToRect(bounds, self.bounds))
-    {
-        [self validateTileCacheSize];
-    }
-}
-
-- (void)validateTileCacheSize
-{
-    if ( ! _mbglMap)
-    {
-        return;
-    }
-
-    CGFloat zoomFactor   = self.maximumZoomLevel - self.minimumZoomLevel + 1;
-    CGFloat cpuFactor    = [NSProcessInfo processInfo].processorCount;
-    CGFloat memoryFactor = (CGFloat)[NSProcessInfo processInfo].physicalMemory / 1000 / 1000 / 1000;
-    CGFloat sizeFactor   = (CGRectGetWidth(self.bounds)  / mbgl::util::tileSize) *
-                           (CGRectGetHeight(self.bounds) / mbgl::util::tileSize);
-
-    NSUInteger cacheSize = zoomFactor * cpuFactor * memoryFactor * sizeFactor * 0.5;
-
-    _mbglMap->setSourceTileCacheSize(cacheSize);
-}
-
->>>>>>> 3f523775
 + (BOOL)requiresConstraintBasedLayout
 {
     return YES;
@@ -4590,8 +4549,8 @@
     if (_showsUserHeadingIndicator)
     {
         self.showsUserLocation = YES;
-    }
-
+
+    }
     [self validateUserHeadingUpdating];
 }
 
