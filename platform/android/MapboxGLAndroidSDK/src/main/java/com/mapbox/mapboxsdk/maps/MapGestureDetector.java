--- conflicted
+++ resolved
@@ -12,10 +12,7 @@
 import android.view.animation.DecelerateInterpolator;
 
 import com.mapbox.android.gestures.AndroidGesturesManager;
-<<<<<<< HEAD
-=======
 import com.mapbox.android.gestures.Constants;
->>>>>>> a45670cf
 import com.mapbox.android.gestures.MoveGestureDetector;
 import com.mapbox.android.gestures.MultiFingerTapGestureDetector;
 import com.mapbox.android.gestures.RotateGestureDetector;
@@ -71,7 +68,6 @@
 
   private final CopyOnWriteArrayList<MapboxMap.OnMoveListener> onMoveListenerList
     = new CopyOnWriteArrayList<>();
-<<<<<<< HEAD
 
   private final CopyOnWriteArrayList<MapboxMap.OnRotateListener> onRotateListenerList
     = new CopyOnWriteArrayList<>();
@@ -87,23 +83,6 @@
    */
   private PointF focalPoint;
 
-=======
-
-  private final CopyOnWriteArrayList<MapboxMap.OnRotateListener> onRotateListenerList
-    = new CopyOnWriteArrayList<>();
-
-  private final CopyOnWriteArrayList<MapboxMap.OnScaleListener> onScaleListenerList
-    = new CopyOnWriteArrayList<>();
-
-  private final CopyOnWriteArrayList<MapboxMap.OnShoveListener> onShoveListenerList
-    = new CopyOnWriteArrayList<>();
-
-  /**
-   * User-set focal point.
-   */
-  private PointF focalPoint;
-
->>>>>>> a45670cf
   private AndroidGesturesManager gesturesManager;
   private boolean executeDoubleTap;
 
@@ -127,10 +106,6 @@
 
     // Checking for context != null for testing purposes
     if (context != null) {
-<<<<<<< HEAD
-      gesturesManager = new AndroidGesturesManager(context);
-
-=======
       // Initialize gestures manager
       AndroidGesturesManager androidGesturesManager = new AndroidGesturesManager(context);
       initializeGesturesManager(androidGesturesManager, true);
@@ -165,7 +140,6 @@
   private void initializeGesturesManager(AndroidGesturesManager androidGesturesManager,
                                          boolean setDefaultMutuallyExclusives) {
     if (setDefaultMutuallyExclusives) {
->>>>>>> a45670cf
       Set<Integer> shoveScaleSet = new HashSet<>();
       shoveScaleSet.add(AndroidGesturesManager.GESTURE_TYPE_SHOVE);
       shoveScaleSet.add(AndroidGesturesManager.GESTURE_TYPE_SCALE);
@@ -178,23 +152,7 @@
       ScaleLongPressSet.add(AndroidGesturesManager.GESTURE_TYPE_SCALE);
       ScaleLongPressSet.add(AndroidGesturesManager.GESTURE_TYPE_LONG_PRESS);
 
-<<<<<<< HEAD
-      gesturesManager.setMutuallyExclusiveGestures(shoveScaleSet, shoveRotateSet, ScaleLongPressSet);
-
-      gesturesManager.setStandardGestureListener(new StandardGestureListener());
-      gesturesManager.setMoveGestureListener(new MoveGestureListener());
-      gesturesManager.setStandardScaleGestureListener(new ScaleGestureListener(
-        context.getResources().getDimension(R.dimen.mapbox_minimum_scale_velocity)
-      ));
-      gesturesManager.setRotateGestureListener(new RotateGestureListener(
-        context.getResources().getDimension(R.dimen.mapbox_minimum_scale_span_when_rotating),
-        context.getResources().getDimension(R.dimen.mapbox_minimum_angular_velocity)
-      ));
-      gesturesManager.setShoveGestureListener(new ShoveGestureListener());
-      gesturesManager.setMultiFingerTapGestureListener(new TapGestureListener());
-=======
       androidGesturesManager.setMutuallyExclusiveGestures(shoveScaleSet, shoveRotateSet, ScaleLongPressSet);
->>>>>>> a45670cf
     }
 
     gesturesManager = androidGesturesManager;
@@ -281,19 +239,6 @@
 
     return result;
   }
-<<<<<<< HEAD
-
-  void cancelAnimators() {
-    if (scaleAnimator != null) {
-      scaleAnimator.cancel();
-    }
-    if (rotateAnimator != null) {
-      rotateAnimator.cancel();
-    }
-
-    animationsTimeoutHandler.removeCallbacksAndMessages(null);
-    scheduledAnimators.clear();
-=======
 
   void cancelAnimators() {
     animationsTimeoutHandler.removeCallbacksAndMessages(null);
@@ -307,7 +252,6 @@
     if (animator != null && animator.isStarted()) {
       animator.cancel();
     }
->>>>>>> a45670cf
   }
 
   /**
@@ -400,11 +344,7 @@
         notifyOnMapClickListeners(tapPoint);
       }
 
-<<<<<<< HEAD
-      sendTelemetryEvent(Events.SINGLE_TAP, new PointF(motionEvent.getX(), motionEvent.getY()));
-=======
       sendTelemetryEvent(Telemetry.SINGLE_TAP, new PointF(motionEvent.getX(), motionEvent.getY()));
->>>>>>> a45670cf
 
       return true;
     }
@@ -422,19 +362,6 @@
 
         transform.cancelTransitions();
         cameraChangeDispatcher.onCameraMoveStarted(REASON_API_GESTURE);
-<<<<<<< HEAD
-
-        // Single finger double tap
-        if (focalPoint != null) {
-          // User provided focal point
-          transform.zoomIn(focalPoint);
-        } else {
-          // Zoom in on gesture
-          transform.zoomIn(new PointF(motionEvent.getX(), motionEvent.getY()));
-        }
-
-        sendTelemetryEvent(Events.DOUBLE_TAP, new PointF(motionEvent.getX(), motionEvent.getY()));
-=======
 
         PointF zoomFocalPoint;
         // Single finger double tap
@@ -449,7 +376,6 @@
         zoomInAnimated(zoomFocalPoint, false);
 
         sendTelemetryEvent(Telemetry.DOUBLE_TAP, new PointF(motionEvent.getX(), motionEvent.getY()));
->>>>>>> a45670cf
 
         return true;
       }
@@ -464,10 +390,6 @@
 
     @Override
     public boolean onFling(MotionEvent e1, MotionEvent e2, float velocityX, float velocityY) {
-<<<<<<< HEAD
-      if ((!uiSettings.isScrollGesturesEnabled())) {
-        // don't allow a fling is scroll is disabled
-=======
       if (!uiSettings.isScrollGesturesEnabled()) {
         // don't allow a fling if scroll is disabled
         return false;
@@ -476,7 +398,6 @@
       notifyOnFlingListeners();
 
       if (!uiSettings.isFlingVelocityAnimationEnabled()) {
->>>>>>> a45670cf
         return false;
       }
 
@@ -504,11 +425,6 @@
       // update transformation
       transform.moveBy(offsetX, offsetY, animationTime);
 
-<<<<<<< HEAD
-      notifyOnFlingListeners();
-
-=======
->>>>>>> a45670cf
       return true;
     }
   }
@@ -523,11 +439,7 @@
       transform.cancelTransitions();
       cameraChangeDispatcher.onCameraMoveStarted(REASON_API_GESTURE);
 
-<<<<<<< HEAD
-      sendTelemetryEvent(Events.PAN, detector.getFocalPoint());
-=======
       sendTelemetryEvent(Telemetry.PAN, detector.getFocalPoint());
->>>>>>> a45670cf
 
       notifyOnMoveBeginListeners(detector);
 
@@ -565,37 +477,6 @@
       this.minimumVelocity = minimumVelocity;
     }
 
-<<<<<<< HEAD
-    @Override
-    public boolean onScaleBegin(StandardScaleGestureDetector detector) {
-      if (!uiSettings.isZoomGesturesEnabled()) {
-        return false;
-      }
-
-      transform.cancelTransitions();
-      cameraChangeDispatcher.onCameraMoveStarted(REASON_API_GESTURE);
-
-      quickZoom = detector.getPointersCount() == 1;
-      if (quickZoom) {
-        // when quickzoom, dismiss double tap and disable move gesture
-        executeDoubleTap = false;
-        gesturesManager.getMoveGestureDetector().setEnabled(false);
-      }
-
-      // increase rotate angle threshold when scale is detected first
-      gesturesManager.getRotateGestureDetector().setAngleThreshold(
-        gesturesManager.getRotateGestureDetector().getDefaultAngleThreshold()
-          + MapboxConstants.ROTATION_THRESHOLD_INCREASE_WHEN_SCALING
-      );
-
-      // setting focalPoint in #onScaleBegin() as well, because #onScale() might not get called before #onScaleEnd()
-      setScaleFocalPoint(detector);
-
-      sendTelemetryEvent(Events.PINCH, scaleFocalPoint);
-
-      notifyOnScaleBeginListeners(detector);
-
-=======
     @Override
     public boolean onScaleBegin(StandardScaleGestureDetector detector) {
       if (!uiSettings.isZoomGesturesEnabled()) {
@@ -643,25 +524,10 @@
 
       notifyOnScaleListeners(detector);
 
->>>>>>> a45670cf
-      return true;
-    }
-
-    @Override
-<<<<<<< HEAD
-    public boolean onScale(StandardScaleGestureDetector detector) {
-      // dispatching start even once more if another detector ended, and this one didn't
-      cameraChangeDispatcher.onCameraMoveStarted(CameraChangeDispatcher.REASON_API_GESTURE);
-
-      setScaleFocalPoint(detector);
-
-      float scaleFactor = detector.getScaleFactor();
-      double zoomBy = getNewZoom(scaleFactor, quickZoom);
-      transform.zoomBy(zoomBy, scaleFocalPoint);
-
-      notifyOnScaleListeners(detector);
-
-=======
+      return true;
+    }
+
+    @Override
     public void onScaleEnd(StandardScaleGestureDetector detector, float velocityX, float velocityY) {
       cameraChangeDispatcher.onCameraIdle();
 
@@ -764,55 +630,10 @@
 
       notifyOnRotateBeginListeners(detector);
 
->>>>>>> a45670cf
-      return true;
-    }
-
-    @Override
-<<<<<<< HEAD
-    public void onScaleEnd(StandardScaleGestureDetector detector, float velocityX, float velocityY) {
-      cameraChangeDispatcher.onCameraIdle();
-
-      if (quickZoom) {
-        //if quickzoom, re-enabling move gesture detector
-        gesturesManager.getMoveGestureDetector().setEnabled(true);
-      }
-
-      // resetting default angle threshold
-      gesturesManager.getRotateGestureDetector().setAngleThreshold(
-        gesturesManager.getRotateGestureDetector().getDefaultAngleThreshold()
-      );
-
-      float velocityXY = Math.abs(velocityX) + Math.abs(velocityY);
-      if (velocityXY > minimumVelocity) {
-        double zoomAddition = calculateScale(velocityXY, detector.isScalingOut());
-        double currentZoom = transform.getRawZoom();
-        long animationTime = (long) (Math.abs(zoomAddition) * 1000 / 4);
-        scaleAnimator = createScaleAnimator(currentZoom, zoomAddition, animationTime);
-        scheduleAnimator(scaleAnimator);
-      }
-
-      notifyOnScaleEndListeners(detector);
-    }
-
-    private void setScaleFocalPoint(StandardScaleGestureDetector detector) {
-      if (focalPoint != null) {
-        // around user provided focal point
-        scaleFocalPoint = focalPoint;
-      } else if (quickZoom) {
-        // around center
-        scaleFocalPoint = new PointF(uiSettings.getWidth() / 2, uiSettings.getHeight() / 2);
-      } else {
-        // around gesture
-        scaleFocalPoint = detector.getFocalPoint();
-      }
-    }
-
-    private double calculateScale(double velocityXY, boolean isScalingOut) {
-      double zoomAddition = (float) Math.log(velocityXY / 1000 + 1);
-      if (isScalingOut) {
-        zoomAddition = -zoomAddition;
-=======
+      return true;
+    }
+
+    @Override
     public boolean onRotate(RotateGestureDetector detector, float rotationDegreesSinceLast,
                             float rotationDegreesSinceFirst) {
       // dispatching start even once more if another detector ended, and this one didn't
@@ -872,353 +693,9 @@
       } else {
         // around gesture
         rotateFocalPoint = detector.getFocalPoint();
->>>>>>> a45670cf
-      }
-    }
-
-    private Animator createRotateAnimator(float angularVelocity, long animationTime) {
-      ValueAnimator animator = ValueAnimator.ofFloat(angularVelocity, 0f);
-      animator.setDuration(animationTime);
-      animator.setInterpolator(new DecelerateInterpolator());
-      animator.addUpdateListener(new ValueAnimator.AnimatorUpdateListener() {
-        @Override
-        public void onAnimationUpdate(ValueAnimator animation) {
-<<<<<<< HEAD
-          transform.setZoom((Float) animation.getAnimatedValue(), scaleFocalPoint, 0);
-=======
-          transform.setBearing(
-            transform.getRawBearing() + (float) animation.getAnimatedValue(),
-            rotateFocalPoint.x, rotateFocalPoint.y,
-            0L
-          );
->>>>>>> a45670cf
-        }
-      });
-
-      animator.addListener(new AnimatorListenerAdapter() {
-
-        @Override
-        public void onAnimationStart(Animator animation) {
-          transform.cancelTransitions();
-          cameraChangeDispatcher.onCameraMoveStarted(REASON_API_ANIMATION);
-        }
-
-        @Override
-        public void onAnimationCancel(Animator animation) {
-<<<<<<< HEAD
-          transform.cancelTransitions();
-=======
-          cameraChangeDispatcher.onCameraIdle();
->>>>>>> a45670cf
-        }
-
-        @Override
-        public void onAnimationEnd(Animator animation) {
-          cameraChangeDispatcher.onCameraIdle();
-        }
-      });
-
-      return animator;
-    }
-
-<<<<<<< HEAD
-    private double getNewZoom(float scaleFactor, boolean quickZoom) {
-      double zoomBy = Math.log(scaleFactor) / Math.log(Math.PI / 2);
-      if (quickZoom) {
-        // clamp scale factors we feed to core #7514
-        boolean negative = zoomBy < 0;
-        zoomBy = MathUtils.clamp(Math.abs(zoomBy),
-          MapboxConstants.MINIMUM_SCALE_FACTOR_CLAMP,
-          MapboxConstants.MAXIMUM_SCALE_FACTOR_CLAMP);
-        return negative ? -zoomBy : zoomBy;
-      }
-      return zoomBy;
-    }
-  }
-
-  private final class RotateGestureListener extends RotateGestureDetector.SimpleOnRotateGestureListener {
-    private PointF rotateFocalPoint;
-    private final float minimumScaleSpanWhenRotating;
-    private final float minimumAngularVelocity;
-
-    RotateGestureListener(float minimumScaleSpanWhenRotating, float minimumAngularVelocity) {
-      this.minimumScaleSpanWhenRotating = minimumScaleSpanWhenRotating;
-      this.minimumAngularVelocity = minimumAngularVelocity;
-    }
-
-    @Override
-    public boolean onRotateBegin(RotateGestureDetector detector) {
-      if (!uiSettings.isRotateGesturesEnabled()) {
-=======
-  private final class ShoveGestureListener extends ShoveGestureDetector.SimpleOnShoveGestureListener {
-    @Override
-    public boolean onShoveBegin(ShoveGestureDetector detector) {
-      if (!uiSettings.isTiltGesturesEnabled()) {
->>>>>>> a45670cf
-        return false;
-      }
-
-      transform.cancelTransitions();
-      cameraChangeDispatcher.onCameraMoveStarted(REASON_API_GESTURE);
-
-<<<<<<< HEAD
-      // when rotation starts, interrupting scale and increasing the threshold
-      // to make rotation without scaling easier
-      gesturesManager.getStandardScaleGestureDetector().setSpanSinceStartThreshold(minimumScaleSpanWhenRotating);
-      gesturesManager.getStandardScaleGestureDetector().interrupt();
-
-      // setting in #onRotateBegin() as well, because #onRotate() might not get called before #onRotateEnd()
-      setRotateFocalPoint(detector);
-
-      sendTelemetryEvent(Events.ROTATION, rotateFocalPoint);
-
-      notifyOnRotateBeginListeners(detector);
-
-      return true;
-    }
-
-    @Override
-    public boolean onRotate(RotateGestureDetector detector, float rotationDegreesSinceLast,
-                            float rotationDegreesSinceFirst) {
-      // dispatching start even once more if another detector ended, and this one didn't
-      cameraChangeDispatcher.onCameraMoveStarted(CameraChangeDispatcher.REASON_API_GESTURE);
-
-      setRotateFocalPoint(detector);
-
-      // Calculate map bearing value
-      double bearing = transform.getRawBearing() + rotationDegreesSinceLast;
-
-      // Rotate the map
-      transform.setBearing(bearing, rotateFocalPoint.x, rotateFocalPoint.y);
-
-      notifyOnRotateListeners(detector);
-=======
-      sendTelemetryEvent(Telemetry.PITCH, detector.getFocalPoint());
-
-      // disabling move gesture during shove
-      gesturesManager.getMoveGestureDetector().setEnabled(false);
-
-      notifyOnShoveBeginListeners(detector);
-
-      return true;
-    }
-
-    @Override
-    public boolean onShove(ShoveGestureDetector detector, float deltaPixelsSinceLast, float deltaPixelsSinceStart) {
-      // dispatching start even once more if another detector ended, and this one didn't
-      cameraChangeDispatcher.onCameraMoveStarted(CameraChangeDispatcher.REASON_API_GESTURE);
-
-      // Get tilt value (scale and clamp)
-      double pitch = transform.getTilt();
-      pitch -= MapboxConstants.SHOVE_PIXEL_CHANGE_FACTOR * deltaPixelsSinceLast;
-      pitch = MathUtils.clamp(pitch, MapboxConstants.MINIMUM_TILT, MapboxConstants.MAXIMUM_TILT);
-
-      // Tilt the map
-      transform.setTilt(pitch);
-
-      notifyOnShoveListeners(detector);
-
-      return true;
-    }
-
-    @Override
-    public void onShoveEnd(ShoveGestureDetector detector, float velocityX, float velocityY) {
-      cameraChangeDispatcher.onCameraIdle();
-
-      // re-enabling move gesture
-      gesturesManager.getMoveGestureDetector().setEnabled(true);
-
-      notifyOnShoveEndListeners(detector);
-    }
-  }
-
-  private final class TapGestureListener implements MultiFingerTapGestureDetector.OnMultiFingerTapGestureListener {
-    @Override
-    public boolean onMultiFingerTap(MultiFingerTapGestureDetector detector, int pointersCount) {
-      if (!uiSettings.isZoomGesturesEnabled() || pointersCount != 2) {
-        return false;
-      }
-
-      transform.cancelTransitions();
-      cameraChangeDispatcher.onCameraMoveStarted(REASON_API_GESTURE);
-
-      sendTelemetryEvent(Telemetry.TWO_FINGER_TAP, detector.getFocalPoint());
-
-      PointF zoomFocalPoint;
-      // Single finger double tap
-      if (focalPoint != null) {
-        // User provided focal point
-        zoomFocalPoint = focalPoint;
-      } else {
-        // Zoom in on gesture
-        zoomFocalPoint = detector.getFocalPoint();
-      }
-
-      zoomOutAnimated(zoomFocalPoint, false);
->>>>>>> a45670cf
-
-      return true;
-    }
-  }
-
-<<<<<<< HEAD
-    @Override
-    public void onRotateEnd(RotateGestureDetector detector, float velocityX, float velocityY, float angularVelocity) {
-      cameraChangeDispatcher.onCameraIdle();
-
-      // resetting default scale threshold values
-      gesturesManager.getStandardScaleGestureDetector().setSpanSinceStartThreshold(
-        gesturesManager.getStandardScaleGestureDetector().getDefaultSpanSinceStartThreshold());
-
-      if (Math.abs(angularVelocity) < minimumAngularVelocity) {
-        return;
-=======
-  private Animator createScaleAnimator(double currentZoom, double zoomAddition, final PointF animationFocalPoint,
-                                       long animationTime) {
-    ValueAnimator animator = ValueAnimator.ofFloat((float) currentZoom, (float) (currentZoom + zoomAddition));
-    animator.setDuration(animationTime);
-    animator.setInterpolator(new DecelerateInterpolator());
-    animator.addUpdateListener(new ValueAnimator.AnimatorUpdateListener() {
-
-      @Override
-      public void onAnimationUpdate(ValueAnimator animation) {
-        transform.setZoom((Float) animation.getAnimatedValue(), animationFocalPoint);
->>>>>>> a45670cf
-      }
-    });
-
-    animator.addListener(new AnimatorListenerAdapter() {
-
-<<<<<<< HEAD
-      boolean negative = angularVelocity < 0;
-      angularVelocity = (float) Math.pow(angularVelocity, 2);
-      angularVelocity = MathUtils.clamp(
-        angularVelocity, MapboxConstants.MINIMUM_ANGULAR_VELOCITY, MapboxConstants.MAXIMUM_ANGULAR_VELOCITY);
-
-      long animationTime = (long) (Math.log(angularVelocity + 1) * 500);
-
-      if (negative) {
-        angularVelocity = -angularVelocity;
-      }
-
-      rotateAnimator = createRotateAnimator(angularVelocity, animationTime);
-      scheduleAnimator(rotateAnimator);
-
-      notifyOnRotateEndListeners(detector);
-=======
-      @Override
-      public void onAnimationStart(Animator animation) {
-        transform.cancelTransitions();
-        cameraChangeDispatcher.onCameraMoveStarted(REASON_API_ANIMATION);
-      }
-
-      @Override
-      public void onAnimationCancel(Animator animation) {
-        transform.cancelTransitions();
-      }
-
-      @Override
-      public void onAnimationEnd(Animator animation) {
-        cameraChangeDispatcher.onCameraIdle();
-      }
-    });
-    return animator;
-  }
-
-  /**
-   * Zoom in by 1.
-   *
-   * @param zoomFocalPoint focal point of zoom animation
-   * @param runImmediately if true, animation will be started right away, otherwise it will wait until
-   *                       {@link MotionEvent#ACTION_UP} is registered.
-   */
-  void zoomInAnimated(PointF zoomFocalPoint, boolean runImmediately) {
-    zoomAnimated(true, zoomFocalPoint, runImmediately);
-  }
-
-  /**
-   * Zoom out by 1.
-   *
-   * @param zoomFocalPoint focal point of zoom animation
-   * @param runImmediately if true, animation will be started right away, otherwise it will wait until
-   *                       {@link MotionEvent#ACTION_UP} is registered.
-   */
-  void zoomOutAnimated(PointF zoomFocalPoint, boolean runImmediately) {
-    zoomAnimated(false, zoomFocalPoint, runImmediately);
-  }
-
-  private void zoomAnimated(boolean zoomIn, PointF zoomFocalPoint, boolean runImmediately) {
-    //canceling here as well, because when using a button it will not be canceled automatically by onDown()
-    cancelAnimator(scaleAnimator);
-
-    double currentZoom = transform.getRawZoom();
-    scaleAnimator = createScaleAnimator(
-      currentZoom,
-      zoomIn ? 1 : -1,
-      zoomFocalPoint,
-      MapboxConstants.ANIMATION_DURATION);
-    if (runImmediately) {
-      scaleAnimator.start();
-    } else {
-      scheduleAnimator(scaleAnimator);
-    }
-  }
-
-  private void sendTelemetryEvent(String eventType, PointF focalPoint) {
-    if (isZoomValid(transform)) {
-      MapEventFactory mapEventFactory = new MapEventFactory();
-      LatLng latLng = projection.fromScreenLocation(focalPoint);
-      MapState state = new MapState(latLng.getLatitude(), latLng.getLongitude(), transform.getZoom());
-      state.setGesture(eventType);
-      Telemetry.obtainTelemetry().push(mapEventFactory.createMapGestureEvent(Event.Type.MAP_CLICK, state));
-    }
-  }
-
-  private boolean isZoomValid(Transform transform) {
-    if (transform == null) {
-      return false;
->>>>>>> a45670cf
-    }
-    double mapZoom = transform.getZoom();
-    return mapZoom >= MapboxConstants.MINIMUM_ZOOM && mapZoom <= MapboxConstants.MAXIMUM_ZOOM;
-  }
-
-<<<<<<< HEAD
-    private void setRotateFocalPoint(RotateGestureDetector detector) {
-      if (focalPoint != null) {
-        // User provided focal point
-        rotateFocalPoint = focalPoint;
-      } else {
-        // around gesture
-        rotateFocalPoint = detector.getFocalPoint();
-      }
-=======
-  void notifyOnMapClickListeners(PointF tapPoint) {
-    // deprecated API
-    if (onMapClickListener != null) {
-      onMapClickListener.onMapClick(projection.fromScreenLocation(tapPoint));
-    }
-
-    // new API
-    for (MapboxMap.OnMapClickListener listener : onMapClickListenerList) {
-      listener.onMapClick(projection.fromScreenLocation(tapPoint));
-    }
-  }
-
-  void notifyOnMapLongClickListeners(PointF longClickPoint) {
-    // deprecated API
-    if (onMapLongClickListener != null) {
-      onMapLongClickListener.onMapLongClick(projection.fromScreenLocation(longClickPoint));
-    }
-
-    // new API
-    for (MapboxMap.OnMapLongClickListener listener : onMapLongClickListenerList) {
-      listener.onMapLongClick(projection.fromScreenLocation(longClickPoint));
->>>>>>> a45670cf
-    }
-  }
-
-<<<<<<< HEAD
+      }
+    }
+
     private Animator createRotateAnimator(float angularVelocity, long animationTime) {
       ValueAnimator animator = ValueAnimator.ofFloat(angularVelocity, 0f);
       animator.setDuration(animationTime);
@@ -1267,7 +744,7 @@
       transform.cancelTransitions();
       cameraChangeDispatcher.onCameraMoveStarted(REASON_API_GESTURE);
 
-      sendTelemetryEvent(Events.PITCH, detector.getFocalPoint());
+      sendTelemetryEvent(Telemetry.PITCH, detector.getFocalPoint());
 
       // disabling move gesture during shove
       gesturesManager.getMoveGestureDetector().setEnabled(false);
@@ -1275,57 +752,8 @@
       notifyOnShoveBeginListeners(detector);
 
       return true;
-=======
-  void notifyOnFlingListeners() {
-    // deprecated API
-    if (onFlingListener != null) {
-      onFlingListener.onFling();
-    }
-
-    // new API
-    for (MapboxMap.OnFlingListener listener : onFlingListenerList) {
-      listener.onFling();
-    }
-  }
-
-  void notifyOnScrollListeners() {
-    //deprecated API
-    if (onScrollListener != null) {
-      onScrollListener.onScroll();
-    }
-
-    // new API
-    for (MapboxMap.OnScrollListener listener : onScrollListenerList) {
-      listener.onScroll();
-    }
-  }
-
-  void notifyOnMoveBeginListeners(MoveGestureDetector detector) {
-    for (MapboxMap.OnMoveListener listener : onMoveListenerList) {
-      listener.onMoveBegin(detector);
-    }
-  }
-
-  void notifyOnMoveListeners(MoveGestureDetector detector) {
-    for (MapboxMap.OnMoveListener listener : onMoveListenerList) {
-      listener.onMove(detector);
-    }
-  }
-
-  void notifyOnMoveEndListeners(MoveGestureDetector detector) {
-    for (MapboxMap.OnMoveListener listener : onMoveListenerList) {
-      listener.onMoveEnd(detector);
-    }
-  }
-
-  void notifyOnRotateBeginListeners(RotateGestureDetector detector) {
-    for (MapboxMap.OnRotateListener listener : onRotateListenerList) {
-      listener.onRotateBegin(detector);
->>>>>>> a45670cf
-    }
-  }
-
-<<<<<<< HEAD
+    }
+
     @Override
     public boolean onShove(ShoveGestureDetector detector, float deltaPixelsSinceLast, float deltaPixelsSinceStart) {
       // dispatching start even once more if another detector ended, and this one didn't
@@ -1342,15 +770,8 @@
       notifyOnShoveListeners(detector);
 
       return true;
-=======
-  void notifyOnRotateListeners(RotateGestureDetector detector) {
-    for (MapboxMap.OnRotateListener listener : onRotateListenerList) {
-      listener.onRotate(detector);
->>>>>>> a45670cf
-    }
-  }
-
-<<<<<<< HEAD
+    }
+
     @Override
     public void onShoveEnd(ShoveGestureDetector detector, float velocityX, float velocityY) {
       cameraChangeDispatcher.onCameraIdle();
@@ -1372,54 +793,94 @@
       transform.cancelTransitions();
       cameraChangeDispatcher.onCameraMoveStarted(REASON_API_GESTURE);
 
+      sendTelemetryEvent(Telemetry.TWO_FINGER_TAP, detector.getFocalPoint());
+
+      PointF zoomFocalPoint;
+      // Single finger double tap
       if (focalPoint != null) {
-        transform.zoomOut(focalPoint);
+        // User provided focal point
+        zoomFocalPoint = focalPoint;
       } else {
-        transform.zoomOut(detector.getFocalPoint());
-      }
-
-      return true;
-=======
-  void notifyOnRotateEndListeners(RotateGestureDetector detector) {
-    for (MapboxMap.OnRotateListener listener : onRotateListenerList) {
-      listener.onRotateEnd(detector);
-    }
-  }
-
-  void notifyOnScaleBeginListeners(StandardScaleGestureDetector detector) {
-    for (MapboxMap.OnScaleListener listener : onScaleListenerList) {
-      listener.onScaleBegin(detector);
-    }
-  }
-
-  void notifyOnScaleListeners(StandardScaleGestureDetector detector) {
-    for (MapboxMap.OnScaleListener listener : onScaleListenerList) {
-      listener.onScale(detector);
-    }
-  }
-
-  void notifyOnScaleEndListeners(StandardScaleGestureDetector detector) {
-    for (MapboxMap.OnScaleListener listener : onScaleListenerList) {
-      listener.onScaleEnd(detector);
-    }
-  }
-
-  void notifyOnShoveBeginListeners(ShoveGestureDetector detector) {
-    for (MapboxMap.OnShoveListener listener : onShoveListenerList) {
-      listener.onShoveBegin(detector);
-    }
-  }
-
-  void notifyOnShoveListeners(ShoveGestureDetector detector) {
-    for (MapboxMap.OnShoveListener listener : onShoveListenerList) {
-      listener.onShove(detector);
-    }
-  }
-
-  void notifyOnShoveEndListeners(ShoveGestureDetector detector) {
-    for (MapboxMap.OnShoveListener listener : onShoveListenerList) {
-      listener.onShoveEnd(detector);
->>>>>>> a45670cf
+        // Zoom in on gesture
+        zoomFocalPoint = detector.getFocalPoint();
+      }
+
+      zoomOutAnimated(zoomFocalPoint, false);
+
+      return true;
+    }
+  }
+
+  private Animator createScaleAnimator(double currentZoom, double zoomAddition, final PointF animationFocalPoint,
+                                       long animationTime) {
+    ValueAnimator animator = ValueAnimator.ofFloat((float) currentZoom, (float) (currentZoom + zoomAddition));
+    animator.setDuration(animationTime);
+    animator.setInterpolator(new DecelerateInterpolator());
+    animator.addUpdateListener(new ValueAnimator.AnimatorUpdateListener() {
+
+      @Override
+      public void onAnimationUpdate(ValueAnimator animation) {
+        transform.setZoom((Float) animation.getAnimatedValue(), animationFocalPoint);
+      }
+    });
+
+    animator.addListener(new AnimatorListenerAdapter() {
+
+      @Override
+      public void onAnimationStart(Animator animation) {
+        transform.cancelTransitions();
+        cameraChangeDispatcher.onCameraMoveStarted(REASON_API_ANIMATION);
+      }
+
+      @Override
+      public void onAnimationCancel(Animator animation) {
+        transform.cancelTransitions();
+      }
+
+      @Override
+      public void onAnimationEnd(Animator animation) {
+        cameraChangeDispatcher.onCameraIdle();
+      }
+    });
+    return animator;
+  }
+
+  /**
+   * Zoom in by 1.
+   *
+   * @param zoomFocalPoint focal point of zoom animation
+   * @param runImmediately if true, animation will be started right away, otherwise it will wait until
+   *                       {@link MotionEvent#ACTION_UP} is registered.
+   */
+  void zoomInAnimated(PointF zoomFocalPoint, boolean runImmediately) {
+    zoomAnimated(true, zoomFocalPoint, runImmediately);
+  }
+
+  /**
+   * Zoom out by 1.
+   *
+   * @param zoomFocalPoint focal point of zoom animation
+   * @param runImmediately if true, animation will be started right away, otherwise it will wait until
+   *                       {@link MotionEvent#ACTION_UP} is registered.
+   */
+  void zoomOutAnimated(PointF zoomFocalPoint, boolean runImmediately) {
+    zoomAnimated(false, zoomFocalPoint, runImmediately);
+  }
+
+  private void zoomAnimated(boolean zoomIn, PointF zoomFocalPoint, boolean runImmediately) {
+    //canceling here as well, because when using a button it will not be canceled automatically by onDown()
+    cancelAnimator(scaleAnimator);
+
+    double currentZoom = transform.getRawZoom();
+    scaleAnimator = createScaleAnimator(
+      currentZoom,
+      zoomIn ? 1 : -1,
+      zoomFocalPoint,
+      MapboxConstants.ANIMATION_DURATION);
+    if (runImmediately) {
+      scaleAnimator.start();
+    } else {
+      scheduleAnimator(scaleAnimator);
     }
   }
 
@@ -1429,7 +890,7 @@
       LatLng latLng = projection.fromScreenLocation(focalPoint);
       MapState state = new MapState(latLng.getLatitude(), latLng.getLongitude(), transform.getZoom());
       state.setGesture(eventType);
-      Events.obtainTelemetry().push(mapEventFactory.createMapGestureEvent(Event.Type.MAP_CLICK, state));
+      Telemetry.obtainTelemetry().push(mapEventFactory.createMapGestureEvent(Event.Type.MAP_CLICK, state));
     }
   }
 
@@ -1645,14 +1106,9 @@
     return gesturesManager;
   }
 
-<<<<<<< HEAD
-  void setGesturesManager(AndroidGesturesManager gesturesManager) {
-    this.gesturesManager = gesturesManager;
-=======
   void setGesturesManager(Context context, AndroidGesturesManager gesturesManager, boolean attachDefaultListeners,
                           boolean setDefaultMutuallyExclusives) {
     initializeGesturesManager(gesturesManager, setDefaultMutuallyExclusives);
     initializeGestureListeners(context, attachDefaultListeners);
->>>>>>> a45670cf
   }
 }