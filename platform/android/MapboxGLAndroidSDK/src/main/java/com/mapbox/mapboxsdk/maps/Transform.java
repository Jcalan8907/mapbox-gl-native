--- conflicted
+++ resolved
@@ -261,11 +261,7 @@
     setZoom(zoom, focalPoint, 0, false);
   }
 
-<<<<<<< HEAD
-  void setZoom(double zoom, @NonNull PointF focalPoint, long duration, boolean isAnimator) {
-=======
   void setZoom(double zoom, @NonNull PointF focalPoint, long duration, final boolean isAnimator) {
->>>>>>> 0ebc2ee9
     if (mapView != null) {
       mapView.addOnMapChangedListener(new MapView.OnMapChangedListener() {
         @Override
