#import "MGLMapView.h"

<<<<<<< HEAD
#include <mbgl/map/map.hpp>
=======
namespace mbgl {
    class Map;
}
>>>>>>> 13b97dd0

@interface MGLMapView (Private)

/// True if the view or application is in a state where it is not expected to be
/// actively drawing.
@property (nonatomic, readonly, getter=isDormant) BOOL dormant;

// These properties exist because initially, both the latitude and longitude are
// NaN. You have to set both the latitude and longitude simultaneously. If you
// set the latitude but reuse the current longitude, and the current longitude
// happens to be NaN, there will be no change because the resulting coordinate
// pair is invalid.

/// Center latitude set independently of the center longitude in an inspectable.
@property (nonatomic) CLLocationDegrees pendingLatitude;
/// Center longitude set independently of the center latitude in an inspectable.
@property (nonatomic) CLLocationDegrees pendingLongitude;

/// Asynchronously render a frame of the map.
- (void)setNeedsGLDisplay;

/// Synchronously render a frame of the map.
- (void)renderSync;

- (mbgl::Map *)mbglMap;

@end<|MERGE_RESOLUTION|>--- conflicted
+++ resolved
@@ -1,12 +1,8 @@
 #import "MGLMapView.h"
 
-<<<<<<< HEAD
-#include <mbgl/map/map.hpp>
-=======
 namespace mbgl {
     class Map;
 }
->>>>>>> 13b97dd0
 
 @interface MGLMapView (Private)
 
